--- conflicted
+++ resolved
@@ -18,13 +18,9 @@
 
 import org.gradle.buildinit.plugins.fixtures.ScriptDslFixture
 import org.gradle.buildinit.plugins.internal.modifiers.BuildInitTestFramework
-<<<<<<< HEAD
-=======
-import org.gradle.integtests.fixtures.ToBeFixedForConfigurationCache
 import org.gradle.integtests.fixtures.executer.GradleContextualExecuter
 import spock.lang.IgnoreIf
 import spock.lang.Issue
->>>>>>> 6a8d461b
 import spock.lang.Unroll
 
 import static org.gradle.buildinit.plugins.internal.modifiers.BuildInitDsl.GROOVY
@@ -40,7 +36,7 @@
 
     def "defaults to Groovy build scripts"() {
         when:
-        run ('init', '--type', 'java-application')
+        run('init', '--type', 'java-application')
 
         then:
         dslFixtureFor(GROOVY).assertGradleFilesGenerated()
