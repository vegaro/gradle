--- conflicted
+++ resolved
@@ -52,22 +52,10 @@
     }
 
     protected BuildResult buildLocation(File projectDir, String agpVersion) {
-<<<<<<< HEAD
-        def runner = runnerForLocation(projectDir, agpVersion, "assembleDebug")
-        expectAgpFileTreeDeprecations(agpVersion, runner)
-        expectIncrementalTaskInputsDeprecation(agpVersion, runner)
-        return runner.build()
-    }
-
-    protected BuildResult buildLocationMaybeExpectingWorkerExecutorDeprecation(File location, String agpVersion) {
-        def runner = runnerForLocationMaybeExpectingWorkerExecutorDeprecation(location, agpVersion, "assembleDebug")
-        expectAgpFileTreeDeprecations(agpVersion, runner)
-        expectIncrementalTaskInputsDeprecation(agpVersion, runner)
-        return runner.build()
-=======
         return runnerForLocation(projectDir, agpVersion, "assembleDebug")
             .deprecations(SantaTrackerDeprecations) {
                 expectAllFileTreeForEmptySourcesDeprecationWarnings(agpVersion)
+                expectAndroidIncrementalTaskInputsDeprecation(agpVersion)
             }.build()
     }
 
@@ -76,8 +64,8 @@
             .deprecations(SantaTrackerDeprecations) {
                 expectAllFileTreeForEmptySourcesDeprecationWarnings(agpVersion)
                 expectAndroidWorkerExecutionSubmitDeprecationWarning(agpVersion)
+                expectAndroidIncrementalTaskInputsDeprecation(agpVersion)
             }.build()
->>>>>>> dad3a900
     }
 
     static class SantaTrackerDeprecations extends BaseDeprecations implements WithAndroidDeprecations {
