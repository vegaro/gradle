--- conflicted
+++ resolved
@@ -30,12 +30,8 @@
         buildFile << """
             plugins {
                 id "application"
-<<<<<<< HEAD
                 id "org.springframework.boot" version "${TestedVersions.springBoot}" // TODO:Finalize Upload Removal - Issue #21439
-=======
-                id "org.springframework.boot" version "${TestedVersions.springBoot}"
                 id "io.spring.dependency-management" version "${TestedVersions.springDependencyManagement}"
->>>>>>> 6e8deb53
             }
 
             ${mavenCentralRepository()}
