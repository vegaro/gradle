--- conflicted
+++ resolved
@@ -17,7 +17,6 @@
 package org.gradle.smoketests
 
 import groovy.transform.SelfType
-import org.gradle.util.GradleVersion
 import org.gradle.util.internal.VersionNumber
 
 @SelfType(BaseDeprecations)
@@ -32,26 +31,4 @@
     void expectAndroidWorkerExecutionSubmitDeprecationWarning(String agpVersion) {
         runner.expectLegacyDeprecationWarningIf(androidPluginUsesOldWorkerApi(agpVersion), WORKER_SUBMIT_DEPRECATION)
     }
-<<<<<<< HEAD
-
-    void expectAndroidIncrementalTaskInputsDeprecation(String agpVersion) {
-        def agpVersionNumber = VersionNumber.parse(agpVersion)
-        def method = agpVersionNumber < VersionNumber.parse("4.2")
-            ? 'taskAction$gradle'
-            : 'taskAction$gradle_core'
-        // https://issuetracker.google.com/218478028
-        runner.expectLegacyDeprecationWarningIf(
-            agpVersionNumber < VersionNumber.parse("7.3.0-alpha08"),
-            getIncrementalTaskInputsDeprecationWarning("IncrementalTask.${method}"))
-    }
-
-    void expectCompileOptionsAnnotationProcessorGeneratedSourcesDirectoryDeprecation(String agpVersion) {
-        runner.expectLegacyDeprecationWarningIf(VersionNumber.parse(agpVersion) <= VersionNumber.parse("4.2.2"),
-                "The CompileOptions.annotationProcessorGeneratedSourcesDirectory property has been deprecated." +
-                " This is scheduled to be removed in Gradle 9.0." +
-                " Please use the generatedSourceOutputDirectory property instead." +
-                " See https://docs.gradle.org/${GradleVersion.current().version}/dsl/org.gradle.api.tasks.compile.CompileOptions.html#org.gradle.api.tasks.compile.CompileOptions:annotationProcessorGeneratedSourcesDirectory for more details.")
-    }
-=======
->>>>>>> d3c5e1ad
 }