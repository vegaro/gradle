{
  "formatVersion": "1.1",
  "component": {
    "group": "example",
    "module": "kotlin-multiplatform-android-library",
    "version": "1.0",
    "attributes": {
      "org.gradle.status": "release"
    }
  },
  "createdBy": {
    "gradle": {
      "version": "7.7-20220815220000+0000"
    }
  },
  "variants": [
    {
      "name": "metadataApiElements",
      "attributes": {
        "org.gradle.category": "library",
        "org.gradle.usage": "kotlin-metadata",
        "org.jetbrains.kotlin.platform.type": "common"
      },
      "files": [
        {
          "name": "kotlin-multiplatform-android-library-metadata-1.0.jar",
          "url": "kotlin-multiplatform-android-library-1.0.jar",
          "size": 3001,
          "sha512": "a0dc64ff490d027c69db524c49fcee170d6c938a28ba99b0029ade53613f7e8fa018b921f9675f6892783e111354c87a7b146de987ed7a089558f313b0ae4b39",
          "sha256": "c5c076146fab88eb1e4802a2a8f434f64260b1471fc9c1e479a8dade5f9de85a",
          "sha1": "005806287bfd07edb6d0b580d3532d60a0525927",
          "md5": "ac181beb924692bbc278fb58b4b10700"
        }
      ]
    },
    {
      "name": "demoDebugApiElements-published",
      "attributes": {
        "com.android.build.api.attributes.BuildTypeAttr": "debug",
<<<<<<< HEAD
=======
        "com.android.build.api.attributes.ProductFlavor:org.gradle.example.my-own-flavor": "demo",
        "org.gradle.category": "library",
>>>>>>> d3c5e1ad
        "org.gradle.example.my-own-flavor": "demo",
        "org.gradle.usage": "java-api",
        "org.jetbrains.kotlin.platform.type": "androidJvm"
      },
      "available-at": {
        "url": "../../kotlin-multiplatform-android-library-android-demo-debug/1.0/kotlin-multiplatform-android-library-android-demo-debug-1.0.module",
        "group": "example",
        "module": "kotlin-multiplatform-android-library-android-demo-debug",
        "version": "1.0"
      }
    },
    {
      "name": "demoDebugRuntimeElements-published",
      "attributes": {
        "com.android.build.api.attributes.BuildTypeAttr": "debug",
<<<<<<< HEAD
=======
        "com.android.build.api.attributes.ProductFlavor:org.gradle.example.my-own-flavor": "demo",
        "org.gradle.category": "library",
>>>>>>> d3c5e1ad
        "org.gradle.example.my-own-flavor": "demo",
        "org.gradle.usage": "java-runtime",
        "org.jetbrains.kotlin.platform.type": "androidJvm"
      },
      "available-at": {
        "url": "../../kotlin-multiplatform-android-library-android-demo-debug/1.0/kotlin-multiplatform-android-library-android-demo-debug-1.0.module",
        "group": "example",
        "module": "kotlin-multiplatform-android-library-android-demo-debug",
        "version": "1.0"
      }
    },
    {
      "name": "fullDebugApiElements-published",
      "attributes": {
        "com.android.build.api.attributes.BuildTypeAttr": "debug",
<<<<<<< HEAD
=======
        "com.android.build.api.attributes.ProductFlavor:org.gradle.example.my-own-flavor": "full",
        "org.gradle.category": "library",
>>>>>>> d3c5e1ad
        "org.gradle.example.my-own-flavor": "full",
        "org.gradle.usage": "java-api",
        "org.jetbrains.kotlin.platform.type": "androidJvm"
      },
      "available-at": {
        "url": "../../kotlin-multiplatform-android-library-android-full-debug/1.0/kotlin-multiplatform-android-library-android-full-debug-1.0.module",
        "group": "example",
        "module": "kotlin-multiplatform-android-library-android-full-debug",
        "version": "1.0"
      }
    },
    {
      "name": "fullDebugRuntimeElements-published",
      "attributes": {
        "com.android.build.api.attributes.BuildTypeAttr": "debug",
<<<<<<< HEAD
=======
        "com.android.build.api.attributes.ProductFlavor:org.gradle.example.my-own-flavor": "full",
        "org.gradle.category": "library",
>>>>>>> d3c5e1ad
        "org.gradle.example.my-own-flavor": "full",
        "org.gradle.usage": "java-runtime",
        "org.jetbrains.kotlin.platform.type": "androidJvm"
      },
      "available-at": {
        "url": "../../kotlin-multiplatform-android-library-android-full-debug/1.0/kotlin-multiplatform-android-library-android-full-debug-1.0.module",
        "group": "example",
        "module": "kotlin-multiplatform-android-library-android-full-debug",
        "version": "1.0"
      }
    },
    {
      "name": "demoReleaseApiElements-published",
      "attributes": {
<<<<<<< HEAD
=======
        "com.android.build.api.attributes.BuildTypeAttr": "release",
        "com.android.build.api.attributes.ProductFlavor:org.gradle.example.my-own-flavor": "demo",
        "org.gradle.category": "library",
>>>>>>> d3c5e1ad
        "org.gradle.example.my-own-flavor": "demo",
        "org.gradle.usage": "java-api",
        "org.jetbrains.kotlin.platform.type": "androidJvm"
      },
      "available-at": {
        "url": "../../kotlin-multiplatform-android-library-android-demo/1.0/kotlin-multiplatform-android-library-android-demo-1.0.module",
        "group": "example",
        "module": "kotlin-multiplatform-android-library-android-demo",
        "version": "1.0"
      }
    },
    {
      "name": "demoReleaseRuntimeElements-published",
      "attributes": {
<<<<<<< HEAD
=======
        "com.android.build.api.attributes.BuildTypeAttr": "release",
        "com.android.build.api.attributes.ProductFlavor:org.gradle.example.my-own-flavor": "demo",
        "org.gradle.category": "library",
>>>>>>> d3c5e1ad
        "org.gradle.example.my-own-flavor": "demo",
        "org.gradle.usage": "java-runtime",
        "org.jetbrains.kotlin.platform.type": "androidJvm"
      },
      "available-at": {
        "url": "../../kotlin-multiplatform-android-library-android-demo/1.0/kotlin-multiplatform-android-library-android-demo-1.0.module",
        "group": "example",
        "module": "kotlin-multiplatform-android-library-android-demo",
        "version": "1.0"
      }
    },
    {
      "name": "fullReleaseApiElements-published",
      "attributes": {
<<<<<<< HEAD
=======
        "com.android.build.api.attributes.BuildTypeAttr": "release",
        "com.android.build.api.attributes.ProductFlavor:org.gradle.example.my-own-flavor": "full",
        "org.gradle.category": "library",
>>>>>>> d3c5e1ad
        "org.gradle.example.my-own-flavor": "full",
        "org.gradle.usage": "java-api",
        "org.jetbrains.kotlin.platform.type": "androidJvm"
      },
      "available-at": {
        "url": "../../kotlin-multiplatform-android-library-android-full/1.0/kotlin-multiplatform-android-library-android-full-1.0.module",
        "group": "example",
        "module": "kotlin-multiplatform-android-library-android-full",
        "version": "1.0"
      }
    },
    {
      "name": "fullReleaseRuntimeElements-published",
      "attributes": {
<<<<<<< HEAD
=======
        "com.android.build.api.attributes.BuildTypeAttr": "release",
        "com.android.build.api.attributes.ProductFlavor:org.gradle.example.my-own-flavor": "full",
        "org.gradle.category": "library",
>>>>>>> d3c5e1ad
        "org.gradle.example.my-own-flavor": "full",
        "org.gradle.usage": "java-runtime",
        "org.jetbrains.kotlin.platform.type": "androidJvm"
      },
      "available-at": {
        "url": "../../kotlin-multiplatform-android-library-android-full/1.0/kotlin-multiplatform-android-library-android-full-1.0.module",
        "group": "example",
        "module": "kotlin-multiplatform-android-library-android-full",
        "version": "1.0"
      }
    },
    {
      "name": "jsApiElements-published",
      "attributes": {
        "org.gradle.category": "library",
        "org.gradle.usage": "kotlin-api",
        "org.jetbrains.kotlin.js.compiler": "legacy",
        "org.jetbrains.kotlin.platform.type": "js"
      },
      "available-at": {
        "url": "../../kotlin-multiplatform-android-library-js/1.0/kotlin-multiplatform-android-library-js-1.0.module",
        "group": "example",
        "module": "kotlin-multiplatform-android-library-js",
        "version": "1.0"
      }
    },
    {
      "name": "jsRuntimeElements-published",
      "attributes": {
        "org.gradle.category": "library",
        "org.gradle.usage": "kotlin-runtime",
        "org.jetbrains.kotlin.js.compiler": "legacy",
        "org.jetbrains.kotlin.platform.type": "js"
      },
      "available-at": {
        "url": "../../kotlin-multiplatform-android-library-js/1.0/kotlin-multiplatform-android-library-js-1.0.module",
        "group": "example",
        "module": "kotlin-multiplatform-android-library-js",
        "version": "1.0"
      }
    },
    {
      "name": "linuxX64ApiElements-published",
      "attributes": {
        "artifactType": "org.jetbrains.kotlin.klib",
        "org.gradle.category": "library",
        "org.gradle.usage": "kotlin-api",
        "org.jetbrains.kotlin.native.target": "linux_x64",
        "org.jetbrains.kotlin.platform.type": "native"
      },
      "available-at": {
        "url": "../../kotlin-multiplatform-android-library-linuxx64/1.0/kotlin-multiplatform-android-library-linuxx64-1.0.module",
        "group": "example",
        "module": "kotlin-multiplatform-android-library-linuxx64",
        "version": "1.0"
      }
    },
    {
      "name": "macosX64ApiElements-published",
      "attributes": {
        "artifactType": "org.jetbrains.kotlin.klib",
<<<<<<< HEAD
=======
        "org.gradle.category": "library",
>>>>>>> d3c5e1ad
        "org.gradle.usage": "kotlin-api",
        "org.jetbrains.kotlin.native.target": "macos_x64",
        "org.jetbrains.kotlin.platform.type": "native"
      },
      "available-at": {
        "url": "../../kotlin-multiplatform-android-library-macosx64/1.0/kotlin-multiplatform-android-library-macosx64-1.0.module",
        "group": "example",
        "module": "kotlin-multiplatform-android-library-macosx64",
        "version": "1.0"
      }
    },
    {
      "name": "macosX64MetadataElements-published",
      "attributes": {
        "artifactType": "org.jetbrains.kotlin.klib",
        "org.gradle.category": "library",
        "org.gradle.usage": "kotlin-metadata",
        "org.jetbrains.kotlin.native.target": "macos_x64",
        "org.jetbrains.kotlin.platform.type": "native"
      },
      "available-at": {
        "url": "../../kotlin-multiplatform-android-library-macosx64/1.0/kotlin-multiplatform-android-library-macosx64-1.0.module",
        "group": "example",
        "module": "kotlin-multiplatform-android-library-macosx64",
        "version": "1.0"
      }
    }
  ]
}<|MERGE_RESOLUTION|>--- conflicted
+++ resolved
@@ -37,11 +37,8 @@
       "name": "demoDebugApiElements-published",
       "attributes": {
         "com.android.build.api.attributes.BuildTypeAttr": "debug",
-<<<<<<< HEAD
-=======
-        "com.android.build.api.attributes.ProductFlavor:org.gradle.example.my-own-flavor": "demo",
-        "org.gradle.category": "library",
->>>>>>> d3c5e1ad
+        "com.android.build.api.attributes.ProductFlavor:org.gradle.example.my-own-flavor": "demo",
+        "org.gradle.category": "library",
         "org.gradle.example.my-own-flavor": "demo",
         "org.gradle.usage": "java-api",
         "org.jetbrains.kotlin.platform.type": "androidJvm"
@@ -57,11 +54,8 @@
       "name": "demoDebugRuntimeElements-published",
       "attributes": {
         "com.android.build.api.attributes.BuildTypeAttr": "debug",
-<<<<<<< HEAD
-=======
-        "com.android.build.api.attributes.ProductFlavor:org.gradle.example.my-own-flavor": "demo",
-        "org.gradle.category": "library",
->>>>>>> d3c5e1ad
+        "com.android.build.api.attributes.ProductFlavor:org.gradle.example.my-own-flavor": "demo",
+        "org.gradle.category": "library",
         "org.gradle.example.my-own-flavor": "demo",
         "org.gradle.usage": "java-runtime",
         "org.jetbrains.kotlin.platform.type": "androidJvm"
@@ -77,11 +71,8 @@
       "name": "fullDebugApiElements-published",
       "attributes": {
         "com.android.build.api.attributes.BuildTypeAttr": "debug",
-<<<<<<< HEAD
-=======
-        "com.android.build.api.attributes.ProductFlavor:org.gradle.example.my-own-flavor": "full",
-        "org.gradle.category": "library",
->>>>>>> d3c5e1ad
+        "com.android.build.api.attributes.ProductFlavor:org.gradle.example.my-own-flavor": "full",
+        "org.gradle.category": "library",
         "org.gradle.example.my-own-flavor": "full",
         "org.gradle.usage": "java-api",
         "org.jetbrains.kotlin.platform.type": "androidJvm"
@@ -97,11 +88,8 @@
       "name": "fullDebugRuntimeElements-published",
       "attributes": {
         "com.android.build.api.attributes.BuildTypeAttr": "debug",
-<<<<<<< HEAD
-=======
-        "com.android.build.api.attributes.ProductFlavor:org.gradle.example.my-own-flavor": "full",
-        "org.gradle.category": "library",
->>>>>>> d3c5e1ad
+        "com.android.build.api.attributes.ProductFlavor:org.gradle.example.my-own-flavor": "full",
+        "org.gradle.category": "library",
         "org.gradle.example.my-own-flavor": "full",
         "org.gradle.usage": "java-runtime",
         "org.jetbrains.kotlin.platform.type": "androidJvm"
@@ -116,12 +104,9 @@
     {
       "name": "demoReleaseApiElements-published",
       "attributes": {
-<<<<<<< HEAD
-=======
-        "com.android.build.api.attributes.BuildTypeAttr": "release",
-        "com.android.build.api.attributes.ProductFlavor:org.gradle.example.my-own-flavor": "demo",
-        "org.gradle.category": "library",
->>>>>>> d3c5e1ad
+        "com.android.build.api.attributes.BuildTypeAttr": "release",
+        "com.android.build.api.attributes.ProductFlavor:org.gradle.example.my-own-flavor": "demo",
+        "org.gradle.category": "library",
         "org.gradle.example.my-own-flavor": "demo",
         "org.gradle.usage": "java-api",
         "org.jetbrains.kotlin.platform.type": "androidJvm"
@@ -136,12 +121,9 @@
     {
       "name": "demoReleaseRuntimeElements-published",
       "attributes": {
-<<<<<<< HEAD
-=======
-        "com.android.build.api.attributes.BuildTypeAttr": "release",
-        "com.android.build.api.attributes.ProductFlavor:org.gradle.example.my-own-flavor": "demo",
-        "org.gradle.category": "library",
->>>>>>> d3c5e1ad
+        "com.android.build.api.attributes.BuildTypeAttr": "release",
+        "com.android.build.api.attributes.ProductFlavor:org.gradle.example.my-own-flavor": "demo",
+        "org.gradle.category": "library",
         "org.gradle.example.my-own-flavor": "demo",
         "org.gradle.usage": "java-runtime",
         "org.jetbrains.kotlin.platform.type": "androidJvm"
@@ -156,12 +138,9 @@
     {
       "name": "fullReleaseApiElements-published",
       "attributes": {
-<<<<<<< HEAD
-=======
-        "com.android.build.api.attributes.BuildTypeAttr": "release",
-        "com.android.build.api.attributes.ProductFlavor:org.gradle.example.my-own-flavor": "full",
-        "org.gradle.category": "library",
->>>>>>> d3c5e1ad
+        "com.android.build.api.attributes.BuildTypeAttr": "release",
+        "com.android.build.api.attributes.ProductFlavor:org.gradle.example.my-own-flavor": "full",
+        "org.gradle.category": "library",
         "org.gradle.example.my-own-flavor": "full",
         "org.gradle.usage": "java-api",
         "org.jetbrains.kotlin.platform.type": "androidJvm"
@@ -176,12 +155,9 @@
     {
       "name": "fullReleaseRuntimeElements-published",
       "attributes": {
-<<<<<<< HEAD
-=======
-        "com.android.build.api.attributes.BuildTypeAttr": "release",
-        "com.android.build.api.attributes.ProductFlavor:org.gradle.example.my-own-flavor": "full",
-        "org.gradle.category": "library",
->>>>>>> d3c5e1ad
+        "com.android.build.api.attributes.BuildTypeAttr": "release",
+        "com.android.build.api.attributes.ProductFlavor:org.gradle.example.my-own-flavor": "full",
+        "org.gradle.category": "library",
         "org.gradle.example.my-own-flavor": "full",
         "org.gradle.usage": "java-runtime",
         "org.jetbrains.kotlin.platform.type": "androidJvm"
@@ -243,10 +219,7 @@
       "name": "macosX64ApiElements-published",
       "attributes": {
         "artifactType": "org.jetbrains.kotlin.klib",
-<<<<<<< HEAD
-=======
-        "org.gradle.category": "library",
->>>>>>> d3c5e1ad
+        "org.gradle.category": "library",
         "org.gradle.usage": "kotlin-api",
         "org.jetbrains.kotlin.native.target": "macos_x64",
         "org.jetbrains.kotlin.platform.type": "native"
