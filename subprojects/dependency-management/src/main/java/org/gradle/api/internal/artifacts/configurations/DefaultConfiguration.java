/*
 * Copyright 2011 the original author or authors.
 *
 * Licensed under the Apache License, Version 2.0 (the "License");
 * you may not use this file except in compliance with the License.
 * You may obtain a copy of the License at
 *
 *      http://www.apache.org/licenses/LICENSE-2.0
 *
 * Unless required by applicable law or agreed to in writing, software
 * distributed under the License is distributed on an "AS IS" BASIS,
 * WITHOUT WARRANTIES OR CONDITIONS OF ANY KIND, either express or implied.
 * See the License for the specific language governing permissions and
 * limitations under the License.
 */

package org.gradle.api.internal.artifacts.configurations;

import com.google.common.annotations.VisibleForTesting;
import com.google.common.collect.ImmutableList;
import com.google.common.collect.ImmutableSet;
import com.google.common.collect.Sets;
import groovy.lang.Closure;
import org.gradle.api.Action;
import org.gradle.api.Describable;
import org.gradle.api.DomainObjectSet;
import org.gradle.api.GradleException;
import org.gradle.api.InvalidUserCodeException;
import org.gradle.api.InvalidUserDataException;
import org.gradle.api.Project;
import org.gradle.api.artifacts.ArtifactCollection;
import org.gradle.api.artifacts.ArtifactView;
import org.gradle.api.artifacts.ConfigurablePublishArtifact;
import org.gradle.api.artifacts.Configuration;
import org.gradle.api.artifacts.ConfigurationPublications;
import org.gradle.api.artifacts.Dependency;
import org.gradle.api.artifacts.DependencyConstraint;
import org.gradle.api.artifacts.DependencyConstraintSet;
import org.gradle.api.artifacts.DependencyResolutionListener;
import org.gradle.api.artifacts.DependencySet;
import org.gradle.api.artifacts.ExcludeRule;
import org.gradle.api.artifacts.ModuleVersionIdentifier;
import org.gradle.api.artifacts.PublishArtifact;
import org.gradle.api.artifacts.PublishArtifactSet;
import org.gradle.api.artifacts.ResolutionStrategy;
import org.gradle.api.artifacts.ResolvableDependencies;
import org.gradle.api.artifacts.ResolveException;
import org.gradle.api.artifacts.ResolvedConfiguration;
import org.gradle.api.artifacts.VersionConstraint;
import org.gradle.api.artifacts.component.ComponentIdentifier;
import org.gradle.api.artifacts.component.ModuleComponentIdentifier;
import org.gradle.api.artifacts.component.ModuleComponentSelector;
import org.gradle.api.artifacts.result.DependencyResult;
import org.gradle.api.artifacts.result.ResolutionResult;
import org.gradle.api.artifacts.result.ResolvedArtifactResult;
import org.gradle.api.artifacts.result.ResolvedComponentResult;
import org.gradle.api.attributes.Attribute;
import org.gradle.api.attributes.AttributeContainer;
import org.gradle.api.capabilities.Capability;
import org.gradle.api.file.FileCollection;
import org.gradle.api.internal.CompositeDomainObjectSet;
import org.gradle.api.internal.DefaultDomainObjectSet;
import org.gradle.api.internal.DocumentationRegistry;
import org.gradle.api.internal.DomainObjectContext;
import org.gradle.api.internal.artifacts.ConfigurationResolver;
import org.gradle.api.internal.artifacts.DefaultDependencyConstraintSet;
import org.gradle.api.internal.artifacts.DefaultDependencySet;
import org.gradle.api.internal.artifacts.DefaultExcludeRule;
import org.gradle.api.internal.artifacts.DefaultModuleIdentifier;
import org.gradle.api.internal.artifacts.DefaultPublishArtifactSet;
import org.gradle.api.internal.artifacts.DefaultResolverResults;
import org.gradle.api.internal.artifacts.ExcludeRuleNotationConverter;
import org.gradle.api.internal.artifacts.Module;
import org.gradle.api.internal.artifacts.ResolveContext;
import org.gradle.api.internal.artifacts.ResolverResults;
import org.gradle.api.internal.artifacts.component.ComponentIdentifierFactory;
import org.gradle.api.internal.artifacts.dependencies.DefaultDependencyConstraint;
import org.gradle.api.internal.artifacts.dependencies.DefaultMutableVersionConstraint;
import org.gradle.api.internal.artifacts.dependencies.DependencyConstraintInternal;
import org.gradle.api.internal.artifacts.dsl.dependencies.DependencyLockingProvider;
import org.gradle.api.internal.artifacts.dsl.dependencies.DependencyLockingState;
import org.gradle.api.internal.artifacts.ivyservice.DefaultLenientConfiguration;
import org.gradle.api.internal.artifacts.ivyservice.ResolvedArtifactCollectingVisitor;
import org.gradle.api.internal.artifacts.ivyservice.moduleconverter.RootComponentMetadataBuilder;
import org.gradle.api.internal.artifacts.ivyservice.resolveengine.artifact.ArtifactVisitor;
import org.gradle.api.internal.artifacts.ivyservice.resolveengine.artifact.SelectedArtifactSet;
import org.gradle.api.internal.artifacts.ivyservice.resolveengine.artifact.VisitedArtifactSet;
import org.gradle.api.internal.artifacts.ivyservice.resolveengine.projectresult.ResolvedProjectConfiguration;
import org.gradle.api.internal.artifacts.transform.DefaultExtraExecutionGraphDependenciesResolverFactory;
import org.gradle.api.internal.artifacts.transform.ExtraExecutionGraphDependenciesResolverFactory;
import org.gradle.api.internal.attributes.AttributeContainerInternal;
import org.gradle.api.internal.attributes.ImmutableAttributeContainerWithErrorMessage;
import org.gradle.api.internal.attributes.ImmutableAttributes;
import org.gradle.api.internal.attributes.ImmutableAttributesFactory;
import org.gradle.api.internal.attributes.IncubatingAttributesChecker;
import org.gradle.api.internal.collections.DomainObjectCollectionFactory;
import org.gradle.api.internal.file.AbstractFileCollection;
import org.gradle.api.internal.file.FileCollectionFactory;
import org.gradle.api.internal.file.FileCollectionStructureVisitor;
import org.gradle.api.internal.initialization.ResettableConfiguration;
import org.gradle.api.internal.project.ProjectInternal;
import org.gradle.api.internal.project.ProjectState;
import org.gradle.api.internal.project.ProjectStateRegistry;
import org.gradle.api.internal.provider.BuildableBackedSetProvider;
import org.gradle.api.internal.provider.DefaultProvider;
import org.gradle.api.internal.tasks.TaskDependencyFactory;
import org.gradle.api.internal.tasks.TaskDependencyResolveContext;
import org.gradle.api.provider.Provider;
import org.gradle.api.specs.Spec;
import org.gradle.api.specs.Specs;
import org.gradle.api.tasks.TaskDependency;
import org.gradle.configuration.internal.UserCodeApplicationContext;
import org.gradle.internal.Actions;
import org.gradle.internal.Cast;
import org.gradle.internal.Describables;
import org.gradle.internal.DisplayName;
import org.gradle.internal.Factories;
import org.gradle.internal.Factory;
import org.gradle.internal.ImmutableActionSet;
import org.gradle.internal.UncheckedException;
import org.gradle.internal.component.external.model.DefaultModuleComponentSelector;
import org.gradle.internal.component.external.model.ProjectDerivedCapability;
import org.gradle.internal.component.local.model.LocalComponentMetadata;
import org.gradle.internal.component.model.DependencyMetadata;
import org.gradle.internal.component.model.LocalComponentDependencyMetadata;
import org.gradle.internal.deprecation.DeprecatableConfiguration;
import org.gradle.internal.deprecation.DeprecationLogger;
import org.gradle.internal.deprecation.DeprecationMessageBuilder;
import org.gradle.internal.deprecation.DocumentedFailure;
import org.gradle.internal.event.ListenerBroadcast;
import org.gradle.internal.lazy.Lazy;
import org.gradle.internal.logging.text.TreeFormatter;
import org.gradle.internal.model.CalculatedModelValue;
import org.gradle.internal.model.CalculatedValueContainer;
import org.gradle.internal.model.CalculatedValueContainerFactory;
import org.gradle.internal.operations.BuildOperationContext;
import org.gradle.internal.operations.BuildOperationDescriptor;
import org.gradle.internal.operations.BuildOperationExecutor;
import org.gradle.internal.operations.CallableBuildOperation;
import org.gradle.internal.reflect.Instantiator;
import org.gradle.internal.resolve.ModuleVersionNotFoundException;
import org.gradle.internal.typeconversion.NotationParser;
import org.gradle.internal.work.WorkerThreadRegistry;
import org.gradle.util.Path;
import org.gradle.util.internal.CollectionUtils;
import org.gradle.util.internal.ConfigureUtil;
import org.gradle.util.internal.WrapUtil;
import org.slf4j.Logger;
import org.slf4j.LoggerFactory;

import javax.annotation.Nullable;
import java.io.File;
import java.util.Collection;
import java.util.Collections;
import java.util.Iterator;
import java.util.LinkedHashSet;
import java.util.List;
import java.util.Map;
import java.util.Objects;
import java.util.Optional;
import java.util.Set;
import java.util.concurrent.atomic.AtomicInteger;
import java.util.function.Function;
import java.util.function.Predicate;
import java.util.function.Supplier;
import java.util.stream.Collectors;
import java.util.stream.Stream;

import static org.gradle.api.internal.artifacts.configurations.ConfigurationInternal.InternalState.ARTIFACTS_RESOLVED;
import static org.gradle.api.internal.artifacts.configurations.ConfigurationInternal.InternalState.BUILD_DEPENDENCIES_RESOLVED;
import static org.gradle.api.internal.artifacts.configurations.ConfigurationInternal.InternalState.GRAPH_RESOLVED;
import static org.gradle.api.internal.artifacts.configurations.ConfigurationInternal.InternalState.UNRESOLVED;
import static org.gradle.util.internal.ConfigureUtil.configure;

@SuppressWarnings("rawtypes")
public class DefaultConfiguration extends AbstractFileCollection implements ConfigurationInternal, MutationValidator, ResettableConfiguration {
    private static final Logger LOGGER = LoggerFactory.getLogger(DefaultConfiguration.class);

    private static final Action<Throwable> DEFAULT_ERROR_HANDLER = throwable -> {
        throw UncheckedException.throwAsUncheckedException(throwable);
    };

    private final ConfigurationResolver resolver;
    private final DependencyMetaDataProvider metaDataProvider;
    private final ComponentIdentifierFactory componentIdentifierFactory;
    private final DependencyLockingProvider dependencyLockingProvider;
    private final DefaultDependencySet dependencies;
    private final DefaultDependencyConstraintSet dependencyConstraints;
    private final DefaultDomainObjectSet<Dependency> ownDependencies;
    private final DefaultDomainObjectSet<DependencyConstraint> ownDependencyConstraints;
    private final CalculatedValueContainerFactory calculatedValueContainerFactory;
    private final ProjectStateRegistry projectStateRegistry;
    private CompositeDomainObjectSet<Dependency> inheritedDependencies;
    private CompositeDomainObjectSet<DependencyConstraint> inheritedDependencyConstraints;
    private DefaultDependencySet allDependencies;
    private DefaultDependencyConstraintSet allDependencyConstraints;
    private ImmutableActionSet<DependencySet> defaultDependencyActions = ImmutableActionSet.empty();
    private ImmutableActionSet<DependencySet> withDependencyActions = ImmutableActionSet.empty();
    private final DefaultPublishArtifactSet artifacts;
    private final DefaultDomainObjectSet<PublishArtifact> ownArtifacts;
    private CompositeDomainObjectSet<PublishArtifact> inheritedArtifacts;
    private DefaultPublishArtifactSet allArtifacts;
    private final ConfigurationResolvableDependencies resolvableDependencies;
    private ListenerBroadcast<DependencyResolutionListener> dependencyResolutionListeners;
    private final ProjectDependencyObservedListener dependencyObservedBroadcast;
    private final BuildOperationExecutor buildOperationExecutor;
    private final Instantiator instantiator;
    private Factory<ResolutionStrategyInternal> resolutionStrategyFactory;
    private ResolutionStrategyInternal resolutionStrategy;
    private final FileCollectionFactory fileCollectionFactory;
    private final DocumentationRegistry documentationRegistry;

    private final Set<MutationValidator> childMutationValidators = Sets.newHashSet();
    private final MutationValidator parentMutationValidator = DefaultConfiguration.this::validateParentMutation;
    private final RootComponentMetadataBuilder rootComponentMetadataBuilder;
    private final ConfigurationsProvider configurationsProvider;

    private final Path identityPath;
    private final Path path;

    // These fields are not covered by mutation lock
    private final String name;
    private final DefaultConfigurationPublications outgoing;

    private boolean visible = true;
    private boolean transitive = true;
    private Set<Configuration> extendsFrom = new LinkedHashSet<>();
    private String description;
    private final Set<Object> excludeRules = new LinkedHashSet<>();
    private Set<ExcludeRule> parsedExcludeRules;
    private boolean returnAllVariants = false;

    private final Object observationLock = new Object();
    private volatile InternalState observedState = UNRESOLVED;
    private boolean insideBeforeResolve;

    private boolean dependenciesModified;
    private boolean canBeConsumed;
    private boolean canBeResolved;
    private boolean canBeDeclaredAgainst;
    private boolean consumptionDeprecated;
    private boolean resolutionDeprecated;
    private boolean declarationDeprecated;
    private boolean usageCanBeMutated = true;
    private final ConfigurationRole roleAtCreation;
    private boolean warnOnChangingUsage = false; // TODO: This should always be true in Gradle 8.1, and can be removed

    private boolean canBeMutated = true;
    private AttributeContainerInternal configurationAttributes;
    private final DomainObjectContext domainObjectContext;
    private final ImmutableAttributesFactory attributesFactory;
    private final ResolutionBackedFileCollection intrinsicFiles;

    private final DisplayName displayName;
    private final UserCodeApplicationContext userCodeApplicationContext;
    private final WorkerThreadRegistry workerThreadRegistry;
    private final DomainObjectCollectionFactory domainObjectCollectionFactory;
    private final Lazy<List<? extends DependencyMetadata>> syntheticDependencies = Lazy.unsafe().of(this::generateSyntheticDependencies);

    private final AtomicInteger copyCount = new AtomicInteger();

    private Action<? super ConfigurationInternal> beforeLocking;

    private List<String> declarationAlternatives;
    private DeprecationMessageBuilder.WithDocumentation consumptionDeprecation;
    private List<String> resolutionAlternatives;

    private final CalculatedModelValue<ResolveState> currentResolveState;

    private ConfigurationInternal consistentResolutionSource;
    private String consistentResolutionReason;
    private ExtraExecutionGraphDependenciesResolverFactory dependenciesResolverFactory;
    private final DefaultConfigurationFactory defaultConfigurationFactory;

    /**
     * To create an instance, use {@link DefaultConfigurationFactory#create}.
     */
    public DefaultConfiguration(
            DomainObjectContext domainObjectContext,
            String name,
            ConfigurationsProvider configurationsProvider,
            ConfigurationResolver resolver,
            ListenerBroadcast<DependencyResolutionListener> dependencyResolutionListeners,
            ProjectDependencyObservedListener dependencyObservedBroadcast,
            DependencyMetaDataProvider metaDataProvider,
            ComponentIdentifierFactory componentIdentifierFactory,
            DependencyLockingProvider dependencyLockingProvider,
            Factory<ResolutionStrategyInternal> resolutionStrategyFactory,
            FileCollectionFactory fileCollectionFactory,
            BuildOperationExecutor buildOperationExecutor,
            Instantiator instantiator,
            NotationParser<Object, ConfigurablePublishArtifact> artifactNotationParser,
            NotationParser<Object, Capability> capabilityNotationParser,
            ImmutableAttributesFactory attributesFactory,
            RootComponentMetadataBuilder rootComponentMetadataBuilder,
            DocumentationRegistry documentationRegistry,
            UserCodeApplicationContext userCodeApplicationContext,
            ProjectStateRegistry projectStateRegistry,
            WorkerThreadRegistry workerThreadRegistry,
            DomainObjectCollectionFactory domainObjectCollectionFactory,
            CalculatedValueContainerFactory calculatedValueContainerFactory,
            DefaultConfigurationFactory defaultConfigurationFactory,
            TaskDependencyFactory taskDependencyFactory,
            ConfigurationRole roleAtCreation,
            boolean lockUsage
    ) {
        super(taskDependencyFactory);
        this.userCodeApplicationContext = userCodeApplicationContext;
        this.projectStateRegistry = projectStateRegistry;
        this.workerThreadRegistry = workerThreadRegistry;
        this.domainObjectCollectionFactory = domainObjectCollectionFactory;
        this.calculatedValueContainerFactory = calculatedValueContainerFactory;
        this.identityPath = domainObjectContext.identityPath(name);
        this.name = name;
        this.configurationsProvider = configurationsProvider;
        this.resolver = resolver;
        this.metaDataProvider = metaDataProvider;
        this.componentIdentifierFactory = componentIdentifierFactory;
        this.dependencyLockingProvider = dependencyLockingProvider;
        this.resolutionStrategyFactory = resolutionStrategyFactory;
        this.fileCollectionFactory = fileCollectionFactory;
        this.dependencyResolutionListeners = dependencyResolutionListeners;
        this.dependencyObservedBroadcast = dependencyObservedBroadcast;
        this.buildOperationExecutor = buildOperationExecutor;
        this.instantiator = instantiator;
        this.attributesFactory = attributesFactory;
        this.configurationAttributes = attributesFactory.mutable();
        this.domainObjectContext = domainObjectContext;
        this.intrinsicFiles = fileCollectionFromSpec(Specs.satisfyAll());
        this.documentationRegistry = documentationRegistry;
        this.resolvableDependencies = instantiator.newInstance(ConfigurationResolvableDependencies.class, this);

        displayName = Describables.memoize(new ConfigurationDescription(identityPath));

        this.ownDependencies = (DefaultDomainObjectSet<Dependency>) domainObjectCollectionFactory.newDomainObjectSet(Dependency.class);
        this.ownDependencies.beforeCollectionChanges(validateMutationType(this, MutationType.DEPENDENCIES));
        this.ownDependencyConstraints = (DefaultDomainObjectSet<DependencyConstraint>) domainObjectCollectionFactory.newDomainObjectSet(DependencyConstraint.class);
        this.ownDependencyConstraints.beforeCollectionChanges(validateMutationType(this, MutationType.DEPENDENCIES));

        this.dependencies = new DefaultDependencySet(Describables.of(displayName, "dependencies"), this, ownDependencies);
        this.dependencyConstraints = new DefaultDependencyConstraintSet(Describables.of(displayName, "dependency constraints"), this, ownDependencyConstraints);

        this.ownArtifacts = (DefaultDomainObjectSet<PublishArtifact>) domainObjectCollectionFactory.newDomainObjectSet(PublishArtifact.class);
        this.ownArtifacts.beforeCollectionChanges(validateMutationType(this, MutationType.ARTIFACTS));

        this.artifacts = new DefaultPublishArtifactSet(Describables.of(displayName, "artifacts"), ownArtifacts, fileCollectionFactory, taskDependencyFactory);

        this.outgoing = instantiator.newInstance(DefaultConfigurationPublications.class, displayName, artifacts, new AllArtifactsProvider(), configurationAttributes, instantiator, artifactNotationParser, capabilityNotationParser, fileCollectionFactory, attributesFactory, domainObjectCollectionFactory, taskDependencyFactory);
        this.rootComponentMetadataBuilder = rootComponentMetadataBuilder;
        this.currentResolveState = domainObjectContext.getModel().newCalculatedValue(ResolveState.NOT_RESOLVED);
        this.path = domainObjectContext.projectPath(name);
        this.defaultConfigurationFactory = defaultConfigurationFactory;

        this.roleAtCreation = roleAtCreation;

        this.canBeConsumed = roleAtCreation.isConsumable();
        this.canBeResolved = roleAtCreation.isResolvable();
        this.canBeDeclaredAgainst = roleAtCreation.isDeclarableAgainst();

        // Calling these during construction is not ideal, but we'd have to call the deprecateForConsumption(), etc.
        // methods anyway even if replicated the code inside these methods here, so at least this keeps a single
        // code path for the deprecation.
        if (roleAtCreation.isConsumptionDeprecated()) {
            deprecateForConsumption();
        }
        if (roleAtCreation.isResolutionDeprecated()) {
            deprecateForResolution();
        }
        if (roleAtCreation.isDeclarationAgainstDeprecated()) {
            deprecateForDeclarationAgainst();
        }
        if (lockUsage) {
            preventUsageMutation();
        }
    }

    private static Action<Void> validateMutationType(final MutationValidator mutationValidator, final MutationType type) {
        return arg -> mutationValidator.validateMutation(type);
    }

    @Override
    public String getName() {
        return name;
    }

    @Override
    public State getState() {
        ResolveState currentState = currentResolveState.get();
        InternalState resolvedState = currentState.state;
        if (resolvedState == ARTIFACTS_RESOLVED || resolvedState == GRAPH_RESOLVED) {
            if (currentState.hasError()) {
                return State.RESOLVED_WITH_FAILURES;
            } else {
                return State.RESOLVED;
            }
        } else {
            return State.UNRESOLVED;
        }
    }

    @VisibleForTesting
    public InternalState getResolvedState() {
        return currentResolveState.get().state;
    }

    @Override
    public Module getModule() {
        return metaDataProvider.getModule();
    }

    @Override
    public boolean isVisible() {
        return visible;
    }

    @Override
    public Configuration setVisible(boolean visible) {
        validateMutation(MutationType.DEPENDENCIES);
        this.visible = visible;
        return this;
    }

    @Override
    public Set<Configuration> getExtendsFrom() {
        return Collections.unmodifiableSet(extendsFrom);
    }

    @Override
    public Configuration setExtendsFrom(Iterable<Configuration> extendsFrom) {
        validateMutation(MutationType.DEPENDENCIES);
        for (Configuration configuration : this.extendsFrom) {
            if (inheritedArtifacts != null) {
                inheritedArtifacts.removeCollection(configuration.getAllArtifacts());
            }
            if (inheritedDependencies != null) {
                inheritedDependencies.removeCollection(configuration.getAllDependencies());
            }
            if (inheritedDependencyConstraints != null) {
                inheritedDependencyConstraints.removeCollection(configuration.getAllDependencyConstraints());
            }
            ((ConfigurationInternal) configuration).removeMutationValidator(parentMutationValidator);
        }
        this.extendsFrom = new LinkedHashSet<>();
        for (Configuration configuration : extendsFrom) {
            extendsFrom(configuration);
        }
        return this;
    }

    @Override
    public Configuration extendsFrom(Configuration... extendsFrom) {
        validateMutation(MutationType.DEPENDENCIES);
        for (Configuration configuration : extendsFrom) {
            if (configuration.getHierarchy().contains(this)) {
                throw new InvalidUserDataException(String.format(
                    "Cyclic extendsFrom from %s and %s is not allowed. See existing hierarchy: %s", this,
                    configuration, configuration.getHierarchy()));
            }
            if (this.extendsFrom.add(configuration)) {
                if (inheritedArtifacts != null) {
                    inheritedArtifacts.addCollection(configuration.getAllArtifacts());
                }
                if (inheritedDependencies != null) {
                    inheritedDependencies.addCollection(configuration.getAllDependencies());
                }
                if (inheritedDependencyConstraints != null) {
                    inheritedDependencyConstraints.addCollection(configuration.getAllDependencyConstraints());
                }
                ((ConfigurationInternal) configuration).addMutationValidator(parentMutationValidator);
            }
        }
        return this;
    }

    @Override
    public boolean isTransitive() {
        return transitive;
    }

    @Override
    public Configuration setTransitive(boolean transitive) {
        validateMutation(MutationType.DEPENDENCIES);
        this.transitive = transitive;
        return this;
    }

    @Override
    @Nullable
    public String getDescription() {
        return description;
    }

    @Override
    public Configuration setDescription(@Nullable String description) {
        this.description = description;
        return this;
    }

    @Override
    public Set<Configuration> getHierarchy() {
        if (extendsFrom.isEmpty()) {
            return Collections.singleton(this);
        }
        Set<Configuration> result = WrapUtil.toLinkedSet(this);
        collectSuperConfigs(this, result);
        return result;
    }

    private void collectSuperConfigs(Configuration configuration, Set<Configuration> result) {
        for (Configuration superConfig : configuration.getExtendsFrom()) {
            // The result is an ordered set - so seeing the same value a second time pushes further down
            result.remove(superConfig);
            result.add(superConfig);
            collectSuperConfigs(superConfig, result);
        }
    }

    @Override
    public Configuration defaultDependencies(final Action<? super DependencySet> action) {
        validateMutation(MutationType.DEPENDENCIES);
        defaultDependencyActions = defaultDependencyActions.add(dependencies -> {
            if (dependencies.isEmpty()) {
                action.execute(dependencies);
            }
        });
        return this;
    }

    @Override
    public Configuration withDependencies(final Action<? super DependencySet> action) {
        validateMutation(MutationType.DEPENDENCIES);
        withDependencyActions = withDependencyActions.add(action);
        return this;
    }

    @Override
    public void runDependencyActions() {
        defaultDependencyActions.execute(dependencies);
        withDependencyActions.execute(dependencies);

        // Discard actions after execution
        defaultDependencyActions = ImmutableActionSet.empty();
        withDependencyActions = ImmutableActionSet.empty();

        for (Configuration superConfig : extendsFrom) {
            ((ConfigurationInternal) superConfig).runDependencyActions();
        }
    }

    @Override
    public Set<Configuration> getAll() {
        return ImmutableSet.copyOf(configurationsProvider.getAll());
    }

    @Override
    public Set<File> resolve() {
        return getFiles();
    }

    @Override
    public Iterator<File> iterator() {
        return intrinsicFiles.iterator();
    }

    @Override
    protected void visitContents(FileCollectionStructureVisitor visitor) {
        intrinsicFiles.visitStructure(visitor);
    }

    @Override
    protected void appendContents(TreeFormatter formatter) {
        formatter.node("configuration: " + getIdentityPath());
    }

    @Override
    public boolean contains(File file) {
        return intrinsicFiles.contains(file);
    }

    @Override
    public boolean isEmpty() {
        return intrinsicFiles.isEmpty();
    }

    @Override
    public Set<File> files(Dependency... dependencies) {
        return fileCollection(dependencies).getFiles();
    }

    @Override
    public Set<File> files(Closure dependencySpecClosure) {
        return fileCollection(dependencySpecClosure).getFiles();
    }

    @Override
    public Set<File> files(Spec<? super Dependency> dependencySpec) {
        return fileCollection(dependencySpec).getFiles();
    }

    @Override
    public FileCollection fileCollection(Spec<? super Dependency> dependencySpec) {
        assertIsResolvable();
        return fileCollectionFromSpec(dependencySpec);
    }

    private ResolutionBackedFileCollection fileCollectionFromSpec(Spec<? super Dependency> dependencySpec) {
        return new ResolutionBackedFileCollection(
            new SelectedArtifactsProvider(dependencySpec, configurationAttributes, Specs.satisfyAll(), false, false, new VisitedArtifactsSetProvider()),
            false,
            new DefaultResolutionHost(),
            taskDependencyFactory
        );
    }

    @Override
    public FileCollection fileCollection(Closure dependencySpecClosure) {
        return fileCollection(Specs.convertClosureToSpec(dependencySpecClosure));
    }

    @Override
    public FileCollection fileCollection(Dependency... dependencies) {
        Set<Dependency> deps = WrapUtil.toLinkedSet(dependencies);
        return fileCollection(deps::contains);
    }

    @Override
    public void markAsObserved(InternalState requestedState) {
        markThisObserved(requestedState);
        markParentsObserved(requestedState);
    }

    private void markThisObserved(InternalState requestedState) {
        synchronized (observationLock) {
            if (observedState.compareTo(requestedState) < 0) {
                observedState = requestedState;
            }
        }
    }

    private void markParentsObserved(InternalState requestedState) {
        for (Configuration configuration : extendsFrom) {
            ((ConfigurationInternal) configuration).markAsObserved(requestedState);
        }
    }

    @Override
    public ResolvedConfiguration getResolvedConfiguration() {
        return resolveToStateOrLater(ARTIFACTS_RESOLVED).getResolvedConfiguration();
    }

    private ResolveState resolveToStateOrLater(final InternalState requestedState) {
        assertIsResolvable();
        warnIfConfigurationIsDeprecatedForResolving();
        logIfImproperConfiguration();

        ResolveState currentState = currentResolveState.get();
        if (currentState.state.compareTo(requestedState) >= 0) {
            return currentState;
        }

        if (!domainObjectContext.getModel().hasMutableState()) {
            if (!workerThreadRegistry.isWorkerThread()) {
                // Error if we are executing in a user-managed thread.
                throw new IllegalStateException("The configuration " + identityPath.toString() + " was resolved from a thread not managed by Gradle.");
            } else {
                DeprecationLogger.deprecateBehaviour("Resolution of the configuration " + identityPath.toString() + " was attempted from a context different than the project context. Have a look at the documentation to understand why this is a problem and how it can be resolved.")
                        .willBecomeAnErrorInGradle9()
                        .withUserManual("viewing_debugging_dependencies", "sub:resolving-unsafe-configuration-resolution-errors")
                        .nagUser();
                return domainObjectContext.getModel().fromMutableState(p -> resolveExclusively(requestedState));
            }
        }
        return resolveExclusively(requestedState);
    }

    private void warnIfConfigurationIsDeprecatedForResolving() {
        if (resolutionAlternatives != null) {
            DeprecationLogger.deprecateConfiguration(this.name).forResolution().replaceWith(resolutionAlternatives)
                    .willBecomeAnErrorInGradle9()
                    .withUpgradeGuideSection(5, "dependencies_should_no_longer_be_declared_using_the_compile_and_runtime_configurations")
                    .nagUser();
        }
    }

    private ResolveState resolveExclusively(InternalState requestedState) {
        return currentResolveState.update(initial -> {
            ResolveState current = initial;
            if (requestedState == GRAPH_RESOLVED || requestedState == ARTIFACTS_RESOLVED) {
                current = resolveGraphIfRequired(requestedState, current);
            }
            if (requestedState == ARTIFACTS_RESOLVED) {
                current = resolveArtifactsIfRequired(current);
            }
            return current;
        });
    }

    /**
     * Must be called from {@link #resolveExclusively(InternalState)} only.
     */
    private ResolveState resolveGraphIfRequired(final InternalState requestedState, ResolveState currentState) {
        if (currentState.state == ARTIFACTS_RESOLVED || currentState.state == GRAPH_RESOLVED) {
            if (dependenciesModified) {
                throw new InvalidUserDataException(String.format("Attempted to resolve %s that has been resolved previously.", getDisplayName()));
            }
            return currentState;
        }

        return buildOperationExecutor.call(new CallableBuildOperation<ResolveState>() {
            @Override
            public ResolveState call(BuildOperationContext context) {
                runDependencyActions();
                preventFromFurtherMutation();

                ResolvableDependenciesInternal incoming = (ResolvableDependenciesInternal) getIncoming();
                performPreResolveActions(incoming);
                DefaultResolverResults results = new DefaultResolverResults();
                resolver.resolveGraph(DefaultConfiguration.this, results);
                dependenciesModified = false;

                ResolveState newState = new GraphResolved(results);

                // Make the new state visible in case a dependency resolution listener queries the result, which requires the new state
                currentResolveState.set(newState);

                // Mark all affected configurations as observed
                markParentsObserved(requestedState);
                markReferencedProjectConfigurationsObserved(requestedState, results);

                if (!newState.hasError()) {
                    dependencyResolutionListeners.getSource().afterResolve(incoming);
                    // Discard listeners
                    dependencyResolutionListeners.removeAll();

                    // Use the current state, which may have changed if the listener queried the result
                    newState = currentResolveState.get();
                }
                captureBuildOperationResult(context, results);
                return newState;
            }

            private void captureBuildOperationResult(BuildOperationContext context, ResolverResults results) {
                Throwable failure = results.getFailure();
                if (failure != null) {
                    context.failed(failure);
                }
                // When dependency resolution has failed, we don't want the build operation listeners to fail as well
                // because:
                // 1. the `failed` method will have been called with the user facing error
                // 2. such an error may still lead to a valid dependency graph
                ResolutionResult resolutionResult = results.getResolutionResult();
                context.setResult(ResolveConfigurationResolutionBuildOperationResult.create(resolutionResult, attributesFactory));
            }

            @Override
            public BuildOperationDescriptor.Builder description() {
                String displayName = "Resolve dependencies of " + identityPath;
                Path projectPath = domainObjectContext.getProjectPath();
                String projectPathString = null;
                if (!domainObjectContext.isScript()) {
                    if (projectPath != null) {
                        projectPathString = projectPath.getPath();
                    }
                }
                return BuildOperationDescriptor.displayName(displayName)
                    .progressDisplayName(displayName)
                    .details(new ResolveConfigurationResolutionBuildOperationDetails(
                        getName(),
                        domainObjectContext.isScript(),
                        getDescription(),
                        domainObjectContext.getBuildPath().getPath(),
                        projectPathString,
                        isVisible(),
                        isTransitive(),
                        resolver.getRepositories()
                    ));
            }
        });
    }

    @Override
    public ConfigurationInternal getConsistentResolutionSource() {
        return consistentResolutionSource;
    }

    private Stream<DependencyConstraint> getConsistentResolutionConstraints() {
        if (consistentResolutionSource == null) {
            return Stream.empty();
        }
        assertThatConsistentResolutionIsPropertyConfigured();
        return consistentResolutionSource.getIncoming()
            .getResolutionResult()
            .getAllComponents()
            .stream()
            .map(this::registerConsistentResolutionConstraint)
            .filter(Objects::nonNull);
    }

    private void assertThatConsistentResolutionIsPropertyConfigured() {
        if (!consistentResolutionSource.isCanBeResolved()) {
            throw new InvalidUserCodeException("You can't use " + consistentResolutionSource + " as a consistent resolution source for " + this + " because it isn't a resolvable configuration.");
        }
        assertNoDependencyResolutionConsistencyCycle();
    }

    @Override
    public ResolveException maybeAddContext(ResolveException e) {
        return failuresWithHint(e.getCauses()).orElse(e);
    }

    private Optional<ResolveException> failuresWithHint(Collection<? extends Throwable> causes) {
        try {
            if (ignoresSettingsRepositories()) {
                boolean hasModuleNotFound = causes.stream().anyMatch(ModuleVersionNotFoundException.class::isInstance);
                if (hasModuleNotFound) {
                    return Optional.of(new ResolveExceptionWithHints(getDisplayName(), causes,
                        "The project declares repositories, effectively ignoring the repositories you have declared in the settings.",
                        "You can figure out how project repositories are declared by configuring your build to fail on project repositories.",
                        "See " + documentationRegistry.getDocumentationFor("declaring_repositories", "sub:fail_build_on_project_repositories") + " for details."));
                }
            }
        } catch (Throwable e) {
            return Optional.of(new ResolveException(getDisplayName(), ImmutableList.<Throwable>builder().addAll(causes).add(e).build()));
        }
        return Optional.empty();
    }

    private boolean ignoresSettingsRepositories() {
        if (domainObjectContext instanceof ProjectInternal) {
            ProjectInternal project = (ProjectInternal) this.domainObjectContext;
            return !project.getRepositories().isEmpty() &&
                !project.getGradle().getSettings().getDependencyResolutionManagement().getRepositories().isEmpty();
        }
        return false;
    }

    private void assertNoDependencyResolutionConsistencyCycle() {
        Set<ConfigurationInternal> sources = Sets.newLinkedHashSet();
        ConfigurationInternal src = this;
        while (src != null) {
            if (!sources.add(src)) {
                String cycle = sources.stream().map(Configuration::getName).collect(Collectors.joining(" -> ")) + " -> " + getName();
                throw new InvalidUserDataException("Cycle detected in consistent resolution sources: " + cycle);
            }
            src = src.getConsistentResolutionSource();
        }
    }

    @Nullable
    private DependencyConstraint registerConsistentResolutionConstraint(ResolvedComponentResult result) {
        if (result.getId() instanceof ModuleComponentIdentifier) {
            ModuleVersionIdentifier moduleVersion = result.getModuleVersion();
            DefaultDependencyConstraint constraint = DefaultDependencyConstraint.strictly(
                moduleVersion.getGroup(),
                moduleVersion.getName(),
                moduleVersion.getVersion());
            constraint.because(consistentResolutionReason);
            return constraint;
        }
        return null;
    }

    private void performPreResolveActions(ResolvableDependencies incoming) {
        DependencyResolutionListener dependencyResolutionListener = dependencyResolutionListeners.getSource();
        insideBeforeResolve = true;
        try {
            dependencyResolutionListener.beforeResolve(incoming);
        } finally {
            insideBeforeResolve = false;
        }
    }

    private void markReferencedProjectConfigurationsObserved(InternalState requestedState, ResolverResults results) {
        ProjectInternal consumingProject = domainObjectContext.getProject();
        ProjectState consumingProjectState = consumingProject == null ? null : consumingProject.getOwner();
        for (ResolvedProjectConfiguration projectResult : results.getResolvedLocalComponents().getResolvedProjectConfigurations()) {
            ProjectState targetProjectState = projectStateRegistry.stateFor(projectResult.getId());
            dependencyObservedBroadcast.dependencyObserved(consumingProjectState, targetProjectState, requestedState, projectResult);
        }
    }

    /**
     * Must be called from {@link #resolveExclusively(InternalState)} only.
     */
    private ResolveState resolveArtifactsIfRequired(ResolveState currentState) {
        if (currentState.state == ARTIFACTS_RESOLVED) {
            return currentState;
        }
        if (currentState.state != GRAPH_RESOLVED) {
            throw new IllegalStateException("Cannot resolve artifacts before graph has been resolved.");
        }
        ResolverResults results = currentState.getCachedResolverResults();
        resolver.resolveArtifacts(DefaultConfiguration.this, results);
        return new ArtifactsResolved(results);
    }

    @Override
    public ExtraExecutionGraphDependenciesResolverFactory getDependenciesResolver() {
        if (dependenciesResolverFactory == null) {
            dependenciesResolverFactory = new DefaultExtraExecutionGraphDependenciesResolverFactory(getIdentity(), new DefaultResolutionResultProvider(), domainObjectContext, calculatedValueContainerFactory,
                (attributes, filter) -> {
                    ImmutableAttributes fullAttributes = attributesFactory.concat(configurationAttributes.asImmutable(), attributes);
                    return new ResolutionBackedFileCollection(
                        new SelectedArtifactsProvider(Specs.satisfyAll(), fullAttributes, filter, false, false, new VisitedArtifactsSetProvider()),
                        false,
                        new DefaultResolutionHost(),
                        taskDependencyFactory);
                });
        }
        return dependenciesResolverFactory;
    }

    @Override
    public void resetResolutionState() {
        currentResolveState.set(ResolveState.NOT_RESOLVED);
    }

    private ResolverResults getResultsForBuildDependencies() {
        ResolveState currentState = currentResolveState.get();
        if (currentState.state == UNRESOLVED) {
            throw new IllegalStateException("Cannot query results until resolution has happened.");
        }
        return currentState.getCachedResolverResults();
    }

    private ResolverResults resolveGraphForBuildDependenciesIfRequired() {
        if (getResolutionStrategy().resolveGraphToDetermineTaskDependencies()) {
            // Force graph resolution as this is required to calculate build dependencies
            return resolveToStateOrLater(GRAPH_RESOLVED).getCachedResolverResults();
        }

        ResolveState currentState = currentResolveState.update(initial -> {
            if (initial.state == UNRESOLVED) {
                // Traverse graph
                ResolverResults results = new DefaultResolverResults();
                resolver.resolveBuildDependencies(DefaultConfiguration.this, results);
                markReferencedProjectConfigurationsObserved(BUILD_DEPENDENCIES_RESOLVED, results);
                return new BuildDependenciesResolved(results);
            } // Otherwise, already have a result, so reuse it
            return initial;
        });

        // Otherwise, already have a result, so reuse it
        return currentState.getCachedResolverResults();
    }

    private ResolverResults getResultsForArtifacts() {
        ResolveState currentState = currentResolveState.get();
        if (currentState.state != ARTIFACTS_RESOLVED) {
            // Do not validate that the current thread holds the project lock
            // Should instead assert that the results are available and fail if not
            currentState = resolveExclusively(ARTIFACTS_RESOLVED);
        }
        return currentState.getCachedResolverResults();
    }

    @Override
    public void visitDependencies(TaskDependencyResolveContext context) {
        assertIsResolvable();
        context.add(intrinsicFiles);
    }

    /**
     * {@inheritDoc}
     */
    @Override
    public TaskDependency getTaskDependencyFromProjectDependency(final boolean useDependedOn, final String taskName) {
        if (useDependedOn) {
            return new TasksFromProjectDependencies(taskName, this::getAllDependencies, taskDependencyFactory);
        } else {
            return new TasksFromDependentProjects(taskName, getName(), taskDependencyFactory);
        }
    }

    @Override
    public DependencySet getDependencies() {
        return dependencies;
    }

    @Override
    public DependencySet getAllDependencies() {
        if (allDependencies == null) {
            initAllDependencies();
        }
        return allDependencies;
    }

    private synchronized void initAllDependencies() {
        if (allDependencies != null) {
            return;
        }
        inheritedDependencies = domainObjectCollectionFactory.newDomainObjectSet(Dependency.class, ownDependencies);
        for (Configuration configuration : this.extendsFrom) {
            inheritedDependencies.addCollection(configuration.getAllDependencies());
        }
        allDependencies = new DefaultDependencySet(Describables.of(displayName, "all dependencies"), this, inheritedDependencies);
    }

    @Override
    public DependencyConstraintSet getDependencyConstraints() {
        return dependencyConstraints;
    }

    @Override
    public DependencyConstraintSet getAllDependencyConstraints() {
        if (allDependencyConstraints == null) {
            initAllDependencyConstraints();
        }
        return allDependencyConstraints;
    }

    private synchronized void initAllDependencyConstraints() {
        if (allDependencyConstraints != null) {
            return;
        }
        inheritedDependencyConstraints = domainObjectCollectionFactory.newDomainObjectSet(DependencyConstraint.class, ownDependencyConstraints);
        for (Configuration configuration : this.extendsFrom) {
            inheritedDependencyConstraints.addCollection(configuration.getAllDependencyConstraints());
        }
        allDependencyConstraints = new DefaultDependencyConstraintSet(Describables.of(displayName, "all dependency constraints"), this, inheritedDependencyConstraints);
    }

    @Override
    public PublishArtifactSet getArtifacts() {
        return artifacts;
    }

    @Override
    public PublishArtifactSet getAllArtifacts() {
        initAllArtifacts();
        return allArtifacts;
    }

    private synchronized void initAllArtifacts() {
        if (allArtifacts != null) {
            return;
        }
        DisplayName displayName = Describables.of(this.displayName, "all artifacts");

        if (!canBeMutated && extendsFrom.isEmpty()) {
            // No further mutation is allowed and there's no parent: the artifact set corresponds to this configuration own artifacts
            this.allArtifacts = new DefaultPublishArtifactSet(displayName, ownArtifacts, fileCollectionFactory, taskDependencyFactory);
            return;
        }

        if (canBeMutated) {
            // If the configuration can still be mutated, we need to create a composite
            inheritedArtifacts = domainObjectCollectionFactory.newDomainObjectSet(PublishArtifact.class, ownArtifacts);
        }
        for (Configuration configuration : this.extendsFrom) {
            PublishArtifactSet allArtifacts = configuration.getAllArtifacts();
            if (inheritedArtifacts != null || !allArtifacts.isEmpty()) {
                if (inheritedArtifacts == null) {
                    // This configuration cannot be mutated, but some parent configurations provide artifacts
                    inheritedArtifacts = domainObjectCollectionFactory.newDomainObjectSet(PublishArtifact.class, ownArtifacts);
                }
                inheritedArtifacts.addCollection(allArtifacts);
            }
        }
        if (inheritedArtifacts != null) {
            this.allArtifacts = new DefaultPublishArtifactSet(displayName, inheritedArtifacts, fileCollectionFactory, taskDependencyFactory);
        } else {
            this.allArtifacts = new DefaultPublishArtifactSet(displayName, ownArtifacts, fileCollectionFactory, taskDependencyFactory);
        }
    }

    @Override
    public Set<ExcludeRule> getExcludeRules() {
        initExcludeRules();
        return Collections.unmodifiableSet(parsedExcludeRules);
    }

    @Override
    public Set<ExcludeRule> getAllExcludeRules() {
        Set<ExcludeRule> result = Sets.newLinkedHashSet();
        result.addAll(getExcludeRules());
        for (Configuration config : extendsFrom) {
            result.addAll(((ConfigurationInternal) config).getAllExcludeRules());
        }
        return result;
    }

    /**
     * Synchronize read access to excludes. Mutation does not need to be thread-safe.
     */
    private synchronized void initExcludeRules() {
        if (parsedExcludeRules == null) {
            NotationParser<Object, ExcludeRule> parser = ExcludeRuleNotationConverter.parser();
            parsedExcludeRules = Sets.newLinkedHashSet();
            for (Object excludeRule : excludeRules) {
                parsedExcludeRules.add(parser.parseNotation(excludeRule));
            }
        }
    }

    public void setExcludeRules(Set<ExcludeRule> excludeRules) {
        validateMutation(MutationType.DEPENDENCIES);
        parsedExcludeRules = null;
        this.excludeRules.clear();
        this.excludeRules.addAll(excludeRules);
    }

    @Override
    public DefaultConfiguration exclude(Map<String, String> excludeRuleArgs) {
        validateMutation(MutationType.DEPENDENCIES);
        parsedExcludeRules = null;
        excludeRules.add(excludeRuleArgs);
        return this;
    }

    @Deprecated // TODO:Finalize Upload Removal - Issue #21439
    @Override
    public String getUploadTaskName() {
        return Configurations.uploadTaskName(getName());
    }

    @Override
    public String getDisplayName() {
        return displayName.getDisplayName();
    }

    @Override
    public ResolvableDependencies getIncoming() {
        return resolvableDependencies;
    }

    @Override
    public ConfigurationPublications getOutgoing() {
        return outgoing;
    }

    @Override
    public OutgoingVariant convertToOutgoingVariant() {
        return outgoing.convertToOutgoingVariant();
    }

    @Override
    public void collectVariants(VariantVisitor visitor) {
        outgoing.collectVariants(visitor);
    }

    @Override
    public void beforeLocking(Action<? super ConfigurationInternal> action) {
        if (canBeMutated) {
            if (beforeLocking != null) {
                beforeLocking = Actions.composite(beforeLocking, action);
            } else {
                beforeLocking = action;
            }
        }
    }

    @Override
    public boolean isCanBeMutated() {
        return canBeMutated;
    }

    @Override
    public void preventFromFurtherMutation() {
        preventFromFurtherMutation(false);
    }

    @Override
    public List<? extends GradleException> preventFromFurtherMutationLenient() {
        return preventFromFurtherMutation(true);
    }

    private List<? extends GradleException> preventFromFurtherMutation(boolean lenient) {
        // TODO This should use the same `MutationValidator` infrastructure that we use for other mutation types
        if (canBeMutated) {
            if (beforeLocking != null) {
                beforeLocking.execute(this);
                beforeLocking = null;
            }
            AttributeContainerInternal delegatee = configurationAttributes.asImmutable();
            configurationAttributes = new ImmutableAttributeContainerWithErrorMessage(delegatee, this.displayName);
            outgoing.preventFromFurtherMutation();
            canBeMutated = false;

            preventUsageMutation();
            logIfImproperConfiguration();

            // We will only check unique attributes if this configuration is consumable, not resolvable, and has attributes itself
            if (mustHaveUniqueAttributes(this) && !this.getAttributes().isEmpty()) {
                return ensureUniqueAttributes(lenient);
            }

        }
        return Collections.emptyList();
    }

    private List<? extends GradleException> ensureUniqueAttributes(boolean lenient) {
        final Set<? extends ConfigurationInternal> all = (configurationsProvider != null) ? configurationsProvider.getAll() : null;
        if (all != null) {
            final Collection<? extends Capability> allCapabilities = allCapabilitiesIncludingDefault(this);

            final Predicate<ConfigurationInternal> isDuplicate = otherConfiguration -> hasSameCapabilitiesAs(allCapabilities, otherConfiguration) && hasSameAttributesAs(otherConfiguration);
            List<String> collisions = all.stream()
                .filter(c -> c != this)
                .filter(this::mustHaveUniqueAttributes)
                .filter(c -> !c.isCanBeMutated())
                .filter(isDuplicate)
                .map(ResolveContext::getDisplayName)
                .collect(Collectors.toList());
            if (!collisions.isEmpty()) {
                DocumentedFailure.Builder builder = DocumentedFailure.builder();
                String advice = "Consider adding an additional attribute to one of the configurations to disambiguate them.";
                if (!lenient) {
                    advice += "  Run the 'outgoingVariants' task for more details.";
                }
                GradleException gradleException = builder.withSummary("Consumable configurations with identical capabilities within a project (other than the default configuration) must have unique attributes, but " + getDisplayName() + " and " + collisions + " contain identical attribute sets.")
                    .withAdvice(advice)
                    .withUserManual("upgrading_version_7", "unique_attribute_sets")
                    .build();
                if (lenient) {
                    return Collections.singletonList(gradleException);
                } else {
                    throw gradleException;
                }
            }
        }
        return Collections.emptyList();
    }

    /**
     * The only configurations which must have unique attributes are those which are consumable (and not also resolvable, legacy configurations),
     * excluding the default configuration.
     *
     * @param configuration the configuration to inspect
     * @return {@code true} if the given configuration must have unique attributes; {@code false} otherwise
     */
    private boolean mustHaveUniqueAttributes(Configuration configuration) {
        return configuration.isCanBeConsumed() && !configuration.isCanBeResolved() && !Dependency.DEFAULT_CONFIGURATION.equals(configuration.getName());
    }

    private Collection<? extends Capability> allCapabilitiesIncludingDefault(Configuration conf) {
        if (conf.getOutgoing().getCapabilities().isEmpty()) {
            Project project = domainObjectContext.getProject();
            if (project == null) {
                throw new IllegalStateException("Project is null for configuration '" + conf.getName() + "'.");
            }
            return Collections.singleton(new ProjectDerivedCapability(project));
        } else {
            return conf.getOutgoing().getCapabilities();
        }
    }

    private boolean hasSameCapabilitiesAs(final Collection<? extends Capability> allMyCapabilities, ConfigurationInternal other) {
        final Collection<? extends Capability> allOtherCapabilities = allCapabilitiesIncludingDefault(other);
        //noinspection SuspiciousMethodCalls
        return allMyCapabilities.size() == allOtherCapabilities.size() && allMyCapabilities.containsAll(allOtherCapabilities);
    }

    private boolean hasSameAttributesAs(ConfigurationInternal other) {
        return other.getAttributes().asMap().equals(getAttributes().asMap());
    }

    @Override
    public boolean isIncubating() {
        return IncubatingAttributesChecker.isAnyIncubating(getAttributes());
    }

    @Override
    public void outgoing(Action<? super ConfigurationPublications> action) {
        action.execute(outgoing);
    }

    @Override
    public ConfigurationInternal copy() {
        return createCopy(getDependencies(), getDependencyConstraints());
    }

    @Override
    public Configuration copyRecursive() {
        return createCopy(getAllDependencies(), getAllDependencyConstraints());
    }

    @Override
    public Configuration copy(Spec<? super Dependency> dependencySpec) {
        return createCopy(CollectionUtils.filter(getDependencies(), dependencySpec), getDependencyConstraints());
    }

    @Override
    public Configuration copyRecursive(Spec<? super Dependency> dependencySpec) {
        return createCopy(CollectionUtils.filter(getAllDependencies(), dependencySpec), getAllDependencyConstraints());
    }

    /**
     * Instead of copying a configuration's roles outright, we allow copied configurations
     * to assume any role. However, any roles which were previously disabled will become
     * deprecated in the copied configuration. In 9.0, we will update this to copy
     * roles and deprecations without modification. Or, better yet, we will remove support
     * for copying configurations altogether.
     */
    private DefaultConfiguration createCopy(Set<Dependency> dependencies, Set<DependencyConstraint> dependencyConstraints) {
        // Begin by allowing everything, and setting deprecations for disallowed roles
        ConfigurationRole adjustedCurrentUsage = ConfigurationRole.forUsage(
                true, true, true,
                !canBeConsumed || consumptionDeprecation != null,
                !canBeResolved || resolutionAlternatives != null,
                !canBeDeclaredAgainst || declarationAlternatives != null);


        DefaultConfiguration copiedConfiguration = newConfiguration(adjustedCurrentUsage, this.usageCanBeMutated);
        // state, cachedResolvedConfiguration, and extendsFrom intentionally not copied - must re-resolve copy
        // copying extendsFrom could mess up dependencies when copy was re-resolved

        copiedConfiguration.visible = visible;
        copiedConfiguration.transitive = transitive;
        copiedConfiguration.description = description;

        copiedConfiguration.defaultDependencyActions = defaultDependencyActions;
        copiedConfiguration.withDependencyActions = withDependencyActions;
        copiedConfiguration.dependencyResolutionListeners = dependencyResolutionListeners.copy();

        copiedConfiguration.declarationAlternatives =
            canBeDeclaredAgainst || declarationAlternatives != null ? declarationAlternatives : Collections.emptyList();
        copiedConfiguration.resolutionAlternatives =
            canBeResolved || resolutionAlternatives != null ? resolutionAlternatives : Collections.emptyList();
        copiedConfiguration.consumptionDeprecation =
            canBeConsumed || consumptionDeprecation != null ? consumptionDeprecation
                : DeprecationLogger.deprecateConfiguration(name).forConsumption()
                    .willBecomeAnErrorInGradle9().undocumented();

        copiedConfiguration.getArtifacts().addAll(getAllArtifacts());

        if (!configurationAttributes.isEmpty()) {
            for (Attribute<?> attribute : configurationAttributes.keySet()) {
                Object value = configurationAttributes.getAttribute(attribute);
                copiedConfiguration.getAttributes().attribute(Cast.uncheckedNonnullCast(attribute), value);
            }
        }

        // todo An ExcludeRule is a value object but we don't enforce immutability for DefaultExcludeRule as strong as we
        // should (we expose the Map). We should provide a better API for ExcludeRule (I don't want to use unmodifiable Map).
        // As soon as DefaultExcludeRule is truly immutable, we don't need to create a new instance of DefaultExcludeRule.
        for (ExcludeRule excludeRule : getAllExcludeRules()) {
            copiedConfiguration.excludeRules.add(new DefaultExcludeRule(excludeRule.getGroup(), excludeRule.getModule()));
        }

        DomainObjectSet<Dependency> copiedDependencies = copiedConfiguration.getDependencies();
        for (Dependency dependency : dependencies) {
            copiedDependencies.add(dependency.copy());
        }
        DomainObjectSet<DependencyConstraint> copiedDependencyConstraints = copiedConfiguration.getDependencyConstraints();
        for (DependencyConstraint dependencyConstraint : dependencyConstraints) {
            copiedDependencyConstraints.add(((DependencyConstraintInternal) dependencyConstraint).copy());
        }
        return copiedConfiguration;
    }

    private DefaultConfiguration newConfiguration(ConfigurationRole role, boolean usageCanBeMutated) {
        DetachedConfigurationsProvider configurationsProvider = new DetachedConfigurationsProvider();
        RootComponentMetadataBuilder rootComponentMetadataBuilder = this.rootComponentMetadataBuilder.withConfigurationsProvider(configurationsProvider);

        String newName = getNameWithCopySuffix();

        Factory<ResolutionStrategyInternal> childResolutionStrategy = resolutionStrategy != null ? Factories.constant(resolutionStrategy.copy()) : resolutionStrategyFactory;
        DefaultConfiguration copiedConfiguration = defaultConfigurationFactory.create(
            newName,
            configurationsProvider,
            childResolutionStrategy,
            rootComponentMetadataBuilder,
            role,
            usageCanBeMutated
        );
        configurationsProvider.setTheOnlyConfiguration(copiedConfiguration);
        return copiedConfiguration;
    }

    private String getNameWithCopySuffix() {
        int count = copyCount.incrementAndGet();
        String copyName = name + "Copy";
        return count == 1
            ? copyName
            : copyName + count;
    }

    @Override
    public Configuration copy(Closure dependencySpec) {
        return copy(Specs.convertClosureToSpec(dependencySpec));
    }

    @Override
    public Configuration copyRecursive(Closure dependencySpec) {
        return copyRecursive(Specs.convertClosureToSpec(dependencySpec));
    }

    @Override
    public ResolutionStrategyInternal getResolutionStrategy() {
        if (resolutionStrategy == null) {
            resolutionStrategy = resolutionStrategyFactory.create();
            resolutionStrategy.setMutationValidator(this);
            resolutionStrategyFactory = null;
        }
        return resolutionStrategy;
    }

    @Override
    public LocalComponentMetadata toRootComponentMetaData() {
        return rootComponentMetadataBuilder.toRootComponentMetaData();
    }

    @Override
    public List<? extends DependencyMetadata> getSyntheticDependencies() {
        return syntheticDependencies.get();
    }

    private List<? extends DependencyMetadata> generateSyntheticDependencies() {
        ComponentIdentifier componentIdentifier = componentIdentifierFactory.createComponentIdentifier(getModule());

        Stream<LocalComponentDependencyMetadata> dependencyLockingConstraintMetadata = Stream.empty();
        if (getResolutionStrategy().isDependencyLockingEnabled()) {
            DependencyLockingState dependencyLockingState = dependencyLockingProvider.loadLockState(name);
            boolean strict = dependencyLockingState.mustValidateLockState();
            dependencyLockingConstraintMetadata = dependencyLockingState.getLockedDependencies().stream().map(lockedDependency -> {
                String lockedVersion = lockedDependency.getVersion();
                VersionConstraint versionConstraint = strict
                    ? DefaultMutableVersionConstraint.withStrictVersion(lockedVersion)
                    : DefaultMutableVersionConstraint.withVersion(lockedVersion);
                ModuleComponentSelector selector = DefaultModuleComponentSelector.newSelector(DefaultModuleIdentifier.newId(lockedDependency.getGroup(), lockedDependency.getModule()), versionConstraint);
                return new LocalComponentDependencyMetadata(
                    componentIdentifier, selector, name, getAttributes(),
                    ImmutableAttributes.EMPTY, null, Collections.emptyList(),  Collections.emptyList(),
                    false, false, false, true, false, true, getLockReason(strict, lockedVersion)
                );
            });
        }

        Stream<LocalComponentDependencyMetadata> consistentResolutionConstraintMetadata = getConsistentResolutionConstraints().map(dc -> {
            ModuleComponentSelector selector = DefaultModuleComponentSelector.newSelector(DefaultModuleIdentifier.newId(dc.getGroup(), dc.getName()), dc.getVersionConstraint());
            return new LocalComponentDependencyMetadata(
                componentIdentifier, selector, name, getAttributes(),
                ImmutableAttributes.EMPTY, null, Collections.emptyList(), Collections.emptyList(),
                false, false, false, true, false, true, dc.getReason()
            );
        });

        return Stream.concat(dependencyLockingConstraintMetadata, consistentResolutionConstraintMetadata)
                     .collect(ImmutableList.toImmutableList());
    }

    private String getLockReason(boolean strict, String lockedVersion) {
        if (strict) {
            return "dependency was locked to version '" + lockedVersion + "'";
        }
        return "dependency was locked to version '" + lockedVersion + "' (update/lenient mode)";
    }

    @Override
    public String getPath() {
        return path.getPath();
    }

    @Override
    public Path getIdentityPath() {
        return identityPath;
    }

    @Override
    public void setReturnAllVariants(boolean returnAllVariants) {
        if (!canBeMutated) {
            throw new IllegalStateException("Configuration is unmodifiable");
        }
        this.returnAllVariants = returnAllVariants;
    }

    @Override
    public boolean getReturnAllVariants() {
        return this.returnAllVariants;
    }

    @Override
    public Configuration resolutionStrategy(Closure closure) {
        configure(closure, getResolutionStrategy());
        return this;
    }

    @Override
    public Configuration resolutionStrategy(Action<? super ResolutionStrategy> action) {
        action.execute(getResolutionStrategy());
        return this;
    }

    @Override
    public void addMutationValidator(MutationValidator validator) {
        childMutationValidators.add(validator);
    }

    @Override
    public void removeMutationValidator(MutationValidator validator) {
        childMutationValidators.remove(validator);
    }

    private void validateParentMutation(MutationType type) {
        // Strategy changes in a parent configuration do not affect this configuration, or any of its children, in any way
        if (type == MutationType.STRATEGY) {
            return;
        }

        preventIllegalParentMutation(type);
        markAsModified(type);
        notifyChildren(type);
    }

    @Override
    public void validateMutation(MutationType type) {
        preventIllegalMutation(type);
        markAsModified(type);
        notifyChildren(type);
    }

    private void preventIllegalParentMutation(MutationType type) {
        // TODO Deprecate and eventually prevent these mutations in parent when already resolved
        if (type == MutationType.DEPENDENCY_ATTRIBUTES) {
            return;
        }

        InternalState resolvedState = currentResolveState.get().state;
        if (resolvedState == ARTIFACTS_RESOLVED) {
            throw new InvalidUserDataException(String.format("Cannot change %s of parent of %s after it has been resolved", type, getDisplayName()));
        } else if (resolvedState == GRAPH_RESOLVED) {
            if (type == MutationType.DEPENDENCIES) {
                throw new InvalidUserDataException(String.format("Cannot change %s of parent of %s after task dependencies have been resolved", type, getDisplayName()));
            }
        }
    }

    private void preventIllegalMutation(MutationType type) {
        // TODO: Deprecate and eventually prevent these mutations when already resolved
        if (type == MutationType.DEPENDENCY_ATTRIBUTES) {
            assertIsDeclarableAgainst();
            return;
        }

        InternalState resolvedState = currentResolveState.get().state;
        if (resolvedState == ARTIFACTS_RESOLVED) {
            // The public result for the configuration has been calculated.
            // It is an error to change anything that would change the dependencies or artifacts
            throw new InvalidUserDataException(String.format("Cannot change %s of dependency %s after it has been resolved.", type, getDisplayName()));
        } else if (resolvedState == GRAPH_RESOLVED) {
            // The task dependencies for the configuration have been calculated using Configuration.getBuildDependencies().
            throw new InvalidUserDataException(String.format("Cannot change %s of dependency %s after task dependencies have been resolved", type, getDisplayName()));
        } else if (observedState == GRAPH_RESOLVED || observedState == ARTIFACTS_RESOLVED) {
            // The configuration has been used in a resolution, and it is an error for build logic to change any dependencies,
            // exclude rules or parent configurations (values that will affect the resolved graph).
            if (type != MutationType.STRATEGY) {
                String extraMessage = insideBeforeResolve ? " Use 'defaultDependencies' instead of 'beforeResolve' to specify default dependencies for a configuration." : "";
                throw new InvalidUserDataException(String.format("Cannot change %s of dependency %s after it has been included in dependency resolution.%s", type, getDisplayName(), extraMessage));
            }
        }

        if (type == MutationType.USAGE) {
            assertUsageIsMutable();
        }
    }

    private void markAsModified(MutationType type) {
        // TODO: Should not be ignoring DEPENDENCY_ATTRIBUTE modifications after resolve
        if (type == MutationType.DEPENDENCY_ATTRIBUTES) {
            return;
        }
        // Strategy mutations will not require a re-resolve
        if (type == MutationType.STRATEGY) {
            return;
        }
        dependenciesModified = true;
    }

    private void notifyChildren(MutationType type) {
        // Notify child configurations
        for (MutationValidator validator : childMutationValidators) {
            validator.validateMutation(type);
        }
    }

    private ConfigurationIdentity getIdentity() {
        String name = getName();
        // TODO: can we get an NPE for project here?
        String projectPath = domainObjectContext.getProjectPath().toString();
        String buildPath = domainObjectContext.getBuildPath().toString();
        String identityPath = getIdentityPath().toString();
        return new ConfigurationIdentity() {
            @Override
            public String getBuildPath() {
                return buildPath;
            }

            @Override
            public String getProjectPath() {
                return projectPath;
            }

            @Override
            public String getName() {
                return name;
            }

            @Override
            public String toString() {
                return "Configuration " + (buildPath.equals(":") ? identityPath : buildPath + identityPath);
            }
        };
    }

    private static class ConfigurationDescription implements Describable {
        private final Path identityPath;

        ConfigurationDescription(Path identityPath) {
            this.identityPath = identityPath;
        }

        @Override
        public String getDisplayName() {
            return "configuration '" + identityPath + "'";
        }
    }

    private class DefaultResolutionResultProvider implements ResolutionResultProvider<ResolutionResult> {

<<<<<<< HEAD
        @Override
        public ConfigurationIdentity getConfigurationIdentity() {
            return DefaultConfiguration.this.getIdentity();
        }

=======
>>>>>>> 5c65558d
        @Override
        public ResolutionResult getTaskDependencyValue() {
            return getResultsForBuildDependencies().getResolutionResult();
        }

        @Override
        public ResolutionResult getValue() {
            return getResultsForArtifacts().getResolutionResult();
        }
    }

    private class VisitedArtifactsSetProvider implements ResolutionResultProvider<VisitedArtifactSet> {

<<<<<<< HEAD
        @Override
        public ConfigurationIdentity getConfigurationIdentity() {
            return DefaultConfiguration.this.getIdentity();
        }
=======
>>>>>>> 5c65558d
        @Override
        public VisitedArtifactSet getTaskDependencyValue() {
            assertIsResolvable();
            return resolveGraphForBuildDependenciesIfRequired().getVisitedArtifacts();
        }

        @Override
        public VisitedArtifactSet getValue() {
            assertIsResolvable();
            ResolveState currentState = resolveToStateOrLater(ARTIFACTS_RESOLVED);
            return currentState.getCachedResolverResults().getVisitedArtifacts();
        }
    }

    private static class SelectedArtifactsProvider implements ResolutionResultProvider<SelectedArtifactSet> {
        private final Spec<? super Dependency> dependencySpec;
        private final AttributeContainerInternal viewAttributes;
        private final Spec<? super ComponentIdentifier> componentSpec;
        private final boolean allowNoMatchingVariants;
        private final boolean selectFromAllVariants;
        private final ResolutionResultProvider<VisitedArtifactSet> resultProvider;

        public SelectedArtifactsProvider(
            Spec<? super Dependency> dependencySpec,
            AttributeContainerInternal viewAttributes,
            Spec<? super ComponentIdentifier> componentSpec,
            boolean allowNoMatchingVariants,
            boolean selectFromAllVariants,
            ResolutionResultProvider<VisitedArtifactSet> resultProvider
        ) {
            this.dependencySpec = dependencySpec;
            this.viewAttributes = viewAttributes;
            this.componentSpec = componentSpec;
            this.allowNoMatchingVariants = allowNoMatchingVariants;
            this.selectFromAllVariants = selectFromAllVariants;
            this.resultProvider = resultProvider;
        }

        @Override
        public SelectedArtifactSet getTaskDependencyValue() {
            return resultProvider.getTaskDependencyValue().select(dependencySpec, viewAttributes, componentSpec, allowNoMatchingVariants, selectFromAllVariants);
        }

        @Override
        public SelectedArtifactSet getValue() {
            return resultProvider.getValue().select(dependencySpec, viewAttributes, componentSpec, allowNoMatchingVariants, selectFromAllVariants);
        }
    }

    private Optional<? extends RuntimeException> mapFailure(String type, Collection<Throwable> failures) {
        if (failures.isEmpty()) {
            return Optional.empty();
        }
        if (failures.size() == 1) {
            Optional<ResolveException> resolveException = failuresWithHint(failures);
            if (resolveException.isPresent()) {
                return resolveException;
            }
            resolveException.ifPresent(UncheckedException::throwAsUncheckedException);
            Throwable failure = failures.iterator().next();
            if (failure instanceof ResolveException) {
                return Optional.of((ResolveException) failure);
            }
        }
        return Optional.of(new DefaultLenientConfiguration.ArtifactResolveException(type, getIdentityPath().toString(), getDisplayName(), failures));
    }

    @VisibleForTesting
    public void setWarnOnChangingUsage(boolean warnOnChangingUsage) {
        this.warnOnChangingUsage = warnOnChangingUsage;
    }

    private void assertIsResolvable() {
        if (!canBeResolved) {
            throw new IllegalStateException("Resolving dependency configuration '" + name + "' is not allowed as it is defined as 'canBeResolved=false'.\nInstead, a resolvable ('canBeResolved=true') dependency configuration that extends '" + name + "' should be resolved.");
        }
    }

    private void assertIsDeclarableAgainst() {
        if (!canBeDeclaredAgainst) {
            throw new IllegalStateException("Declaring dependencies for configuration '" + name + "' is not allowed as it is defined as 'canBeDeclared=false'.");
        }
    }

    /**
     * Check that the combination of consumable, resolvable and declarable flags is sensible.
     * This method should be called only after all mutations are known to be complete.
     * This shouldn't do anything stronger than log to info, otherwise it will interrupt dependency reports.
     * Many improper configurations are still in use, we can't just fail if one is detected here.
     */
    private void logIfImproperConfiguration() {
        if (canBeConsumed && canBeResolved) {
            LOGGER.info("The configuration " + identityPath.toString() + " is both resolvable and consumable. This is considered a legacy configuration and it will eventually only be possible to be one of these.");
        }

        if (canBeConsumed && canBeDeclaredAgainst) {
            LOGGER.info("The configuration " + identityPath.toString() + " is both consumable and declarable. This combination is incorrect, only one of these flags should be set.");
        }

        // canBeDeclared && canBeResolved is a valid and expected combination
    }

    @Override
    protected void assertCanCarryBuildDependencies() {
        assertIsResolvable();
    }

    @Override
    public AttributeContainerInternal getAttributes() {
        return configurationAttributes;
    }

    @Override
    public Configuration attributes(Action<? super AttributeContainer> action) {
        action.execute(configurationAttributes);
        return this;
    }

    @Override
    public void preventUsageMutation() {
        usageCanBeMutated = false;
    }

    @VisibleForTesting
    public boolean isUsageMutable() {
        return usageCanBeMutated;
    }

    @SuppressWarnings("deprecation")
    private void assertUsageIsMutable() {
        if (!usageCanBeMutated) {
            // Don't print role message for legacy role - users might not have actively chosen this role
            if (roleAtCreation != ConfigurationRoles.LEGACY) {
                throw new GradleException(
                        String.format("Cannot change the allowed usage of %s, as it was locked upon creation to the role: '%s'.\n" +
                                "This role permits the following usage:\n" +
                                "%s\n" +
                                "Ideally, each configuration should be used for a single purpose.",
                                getDisplayName(), roleAtCreation.getName(), roleAtCreation.describeUsage()));
            } else {
                throw new GradleException(String.format("Cannot change the allowed usage of %s, as it has been locked.", getDisplayName()));
            }
        }
    }

    private void logChangingUsage(String usage, boolean allowed) {
        String msgTemplate = "Allowed usage is changing for %s, %s. Ideally, usage should be fixed upon creation.";
        if (warnOnChangingUsage) {
            DeprecationLogger.deprecateBehaviour(String.format(msgTemplate, getDisplayName(), describeChangingUsage(usage, allowed)))
                    .withAdvice("Usage should be fixed upon creation.")
                    .willBeRemovedInGradle9()
                    .withUpgradeGuideSection(8, "configurations_allowed_usage")
                    .nagUser();
        } else if (LOGGER.isInfoEnabled()) {
            LOGGER.info(String.format(msgTemplate, getDisplayName(), describeChangingUsage(usage, allowed)));
        }
    }

    private String describeChangingUsage(String usage, boolean allowed) {
        return usage + " was " + !allowed + " and is now " + allowed;
    }

    @Override
    public boolean isDeprecatedForConsumption() {
        return consumptionDeprecated;
    }

    @Override
    public boolean isDeprecatedForResolution() {
        return resolutionDeprecated;
    }

    @Override
    public boolean isDeprecatedForDeclarationAgainst() {
        return declarationDeprecated;
    }

    @Override
    public boolean isCanBeConsumed() {
        return canBeConsumed;
    }

    @Override
    public void setCanBeConsumed(boolean allowed) {
        if (canBeConsumed != allowed) {
            validateMutation(MutationType.USAGE);
            canBeConsumed = allowed;
            logChangingUsage("consumable", allowed);
        }
    }

    @Override
    public boolean isCanBeResolved() {
        return canBeResolved;
    }

    @Override
    public void setCanBeResolved(boolean allowed) {
        if (canBeResolved != allowed) {
            validateMutation(MutationType.USAGE);
            canBeResolved = allowed;
            logChangingUsage("resolvable", allowed);
        }
    }

    @Override
    public boolean isCanBeDeclaredAgainst() {
        return canBeDeclaredAgainst;
    }

    @Override
    public void setCanBeDeclaredAgainst(boolean allowed) {
        if (canBeDeclaredAgainst != allowed) {
            validateMutation(MutationType.USAGE);
            canBeDeclaredAgainst = allowed;
            logChangingUsage("declarable against", allowed);
        }
    }

    @VisibleForTesting
    ListenerBroadcast<DependencyResolutionListener> getDependencyResolutionListeners() {
        return dependencyResolutionListeners;
    }

    @Override
    @Nullable
    public List<String> getDeclarationAlternatives() {
        return declarationAlternatives;
    }

    @Nullable
    @Override
    public DeprecationMessageBuilder.WithDocumentation getConsumptionDeprecation() {
        return consumptionDeprecation;
    }

    @Nullable
    @Override
    public List<String> getResolutionAlternatives() {
        return resolutionAlternatives;
    }

    @Override
    public DeprecatableConfiguration deprecateForDeclarationAgainst(String... alternativesForDeclaring) {
        validateMutation(MutationType.USAGE);
        this.declarationAlternatives = ImmutableList.copyOf(alternativesForDeclaring);
        if (!declarationDeprecated) {
            logChangingUsage("deprecated for declaration against", true);
        }
        declarationDeprecated = true;
        return this;
    }

    @Override
    public DeprecatableConfiguration deprecateForResolution(String... alternativesForResolving) {
        validateMutation(MutationType.USAGE);
        this.resolutionAlternatives = ImmutableList.copyOf(alternativesForResolving);
        if (!consumptionDeprecated) {
            logChangingUsage("deprecated for resolution", true);
        }
        resolutionDeprecated = true;
        return this;
    }

    @Override
    public DeprecatableConfiguration deprecateForConsumption(Function<DeprecationMessageBuilder.DeprecateConfiguration, DeprecationMessageBuilder.WithDocumentation> deprecation) {
        validateMutation(MutationType.USAGE);
        this.consumptionDeprecation = deprecation.apply(DeprecationLogger.deprecateConfiguration(name).forConsumption());
        if (!consumptionDeprecated) {
            logChangingUsage("deprecated for consumption", true);
        }
        consumptionDeprecated = true;
        return this;
    }

    @Override
    public Configuration shouldResolveConsistentlyWith(Configuration versionsSource) {
        this.consistentResolutionSource = (ConfigurationInternal) versionsSource;
        this.consistentResolutionReason = "version resolved in " + versionsSource + " by consistent resolution";
        return this;
    }

    @Override
    public Configuration disableConsistentResolution() {
        this.consistentResolutionSource = null;
        this.consistentResolutionReason = null;
        return this;
    }

    /**
     * Print a formatted representation of a Configuration
     */
    public String dump() {
        StringBuilder reply = new StringBuilder();

        reply.append("\nConfiguration:");
        reply.append("  class='").append(this.getClass()).append("'");
        reply.append("  name='").append(this.getName()).append("'");
        reply.append("  hashcode='").append(this.hashCode()).append("'");

        reply.append("\nLocal Dependencies:");
        if (getDependencies().size() > 0) {
            for (Dependency d : getDependencies()) {
                reply.append("\n   ").append(d);
            }
        } else {
            reply.append("\n   none");
        }

        reply.append("\nLocal Artifacts:");
        if (getArtifacts().size() > 0) {
            for (PublishArtifact a : getArtifacts()) {
                reply.append("\n   ").append(a);
            }
        } else {
            reply.append("\n   none");
        }

        reply.append("\nAll Dependencies:");
        if (getAllDependencies().size() > 0) {
            for (Dependency d : getAllDependencies()) {
                reply.append("\n   ").append(d);
            }
        } else {
            reply.append("\n   none");
        }


        reply.append("\nAll Artifacts:");
        if (getAllArtifacts().size() > 0) {
            for (PublishArtifact a : getAllArtifacts()) {
                reply.append("\n   ").append(a);
            }
        } else {
            reply.append("\n   none");
        }

        return reply.toString();
    }

    private abstract static class ResolveState {
        static final ResolveState NOT_RESOLVED = new ResolveState(UNRESOLVED) {
            @Override
            public ResolvedConfiguration getResolvedConfiguration() {
                throw new IllegalStateException();
            }

            @Override
            public ResolverResults getCachedResolverResults() {
                throw new IllegalStateException();
            }

            @Override
            public boolean hasError() {
                return false;
            }
        };

        final InternalState state;

        ResolveState(InternalState state) {
            this.state = state;
        }

        abstract boolean hasError();

        public abstract ResolvedConfiguration getResolvedConfiguration();

        public abstract ResolverResults getCachedResolverResults();
    }

    private static class WithResults extends ResolveState {
        final ResolverResults cachedResolverResults;

        WithResults(InternalState state, ResolverResults cachedResolverResults) {
            super(state);
            this.cachedResolverResults = cachedResolverResults;
        }

        @Override
        boolean hasError() {
            return cachedResolverResults.hasError();
        }

        @Override
        public ResolverResults getCachedResolverResults() {
            return cachedResolverResults;
        }

        @Override
        public ResolvedConfiguration getResolvedConfiguration() {
            return cachedResolverResults.getResolvedConfiguration();
        }
    }

    private static class BuildDependenciesResolved extends WithResults {
        public BuildDependenciesResolved(ResolverResults results) {
            super(BUILD_DEPENDENCIES_RESOLVED, results);
        }
    }

    private static class GraphResolved extends WithResults {
        public GraphResolved(ResolverResults cachedResolverResults) {
            super(GRAPH_RESOLVED, cachedResolverResults);
        }
    }

    private static class ArtifactsResolved extends WithResults {
        public ArtifactsResolved(ResolverResults results) {
            super(ARTIFACTS_RESOLVED, results);
        }
    }

    private ConfigurationArtifactCollection artifactCollection(AttributeContainerInternal attributes, Spec<? super ComponentIdentifier> componentFilter, boolean lenient, boolean allowNoMatchingVariants, boolean selectFromAllVariants) {
        ImmutableAttributes viewAttributes = attributes.asImmutable();
        DefaultResolutionHost failureHandler = new DefaultResolutionHost();
        ResolutionBackedFileCollection files = new ResolutionBackedFileCollection(
            new SelectedArtifactsProvider(Specs.satisfyAll(), viewAttributes, componentFilter, allowNoMatchingVariants, selectFromAllVariants, new VisitedArtifactsSetProvider()), lenient, failureHandler, taskDependencyFactory
        );
        return new ConfigurationArtifactCollection(files, lenient, failureHandler, calculatedValueContainerFactory);
    }

    @Override
    public ConfigurationRole getRoleAtCreation() {
        return roleAtCreation;
    }

    public class ConfigurationResolvableDependencies implements ResolvableDependenciesInternal {

        @Override
        public String getName() {
            return name;
        }

        @Override
        public String getPath() {
            return path.getPath();
        }

        @Override
        public String toString() {
            return "dependencies '" + getIdentityPath() + "'";
        }

        @Override
        public FileCollection getFiles() {
            assertIsResolvable();
            return intrinsicFiles;
        }

        @Override
        public DependencySet getDependencies() {
            runDependencyActions();
            return getAllDependencies();
        }

        @Override
        public DependencyConstraintSet getDependencyConstraints() {
            runDependencyActions();
            return getAllDependencyConstraints();
        }

        @Override
        public void beforeResolve(Action<? super ResolvableDependencies> action) {
            dependencyResolutionListeners.add("beforeResolve", userCodeApplicationContext.reapplyCurrentLater(action));
        }

        @Override
        public void beforeResolve(Closure action) {
            beforeResolve(ConfigureUtil.configureUsing(action));
        }

        @Override
        public void afterResolve(Action<? super ResolvableDependencies> action) {
            dependencyResolutionListeners.add("afterResolve", userCodeApplicationContext.reapplyCurrentLater(action));
        }

        @Override
        public void afterResolve(Closure action) {
            afterResolve(ConfigureUtil.configureUsing(action));
        }

        @Override
        public ResolutionResult getResolutionResult() {
            assertIsResolvable();
            return new LenientResolutionResult(DEFAULT_ERROR_HANDLER);
        }

        @Override
        public ArtifactCollection getArtifacts() {
            return artifactCollection(configurationAttributes, Specs.satisfyAll(), false, false, false);
        }

        @Override
        public ArtifactView artifactView(Action<? super ArtifactView.ViewConfiguration> configAction) {
            ArtifactViewConfiguration config = createArtifactViewConfiguration();
            configAction.execute(config);
            return createArtifactView(config);
        }

        private ArtifactView createArtifactView(ArtifactViewConfiguration config) {
            ImmutableAttributes viewAttributes = config.lockViewAttributes();
            // This is a little coincidental: if view attributes have not been accessed, don't allow no matching variants
            boolean allowNoMatchingVariants = config.attributesUsed;
            ArtifactView view;
            view = new ConfigurationArtifactView(viewAttributes, config.lockComponentFilter(), config.lenient, allowNoMatchingVariants, config.reselectVariant);
            return view;
        }

        private DefaultConfiguration.ArtifactViewConfiguration createArtifactViewConfiguration() {
            return instantiator.newInstance(ArtifactViewConfiguration.class, attributesFactory, configurationAttributes);
        }

        @Override
        public AttributeContainer getAttributes() {
            return configurationAttributes;
        }

        @Override
        public ResolutionResult getResolutionResult(Action<? super Throwable> errorHandler) {
            return new LenientResolutionResult(errorHandler);
        }

        private class ConfigurationArtifactView implements ArtifactView {
            private final ImmutableAttributes viewAttributes;
            private final Spec<? super ComponentIdentifier> componentFilter;
            private final boolean lenient;
            private final boolean allowNoMatchingVariants;
            private final boolean selectFromAllVariants;

            ConfigurationArtifactView(ImmutableAttributes viewAttributes, Spec<? super ComponentIdentifier> componentFilter, boolean lenient, boolean allowNoMatchingVariants, boolean selectFromAllVariants) {
                this.viewAttributes = viewAttributes;
                this.componentFilter = componentFilter;
                this.lenient = lenient;
                this.allowNoMatchingVariants = allowNoMatchingVariants;
                this.selectFromAllVariants = selectFromAllVariants;
            }

            @Override
            public AttributeContainer getAttributes() {
                return viewAttributes;
            }

            @Override
            public ArtifactCollection getArtifacts() {
                return artifactCollection(viewAttributes, componentFilter, lenient, allowNoMatchingVariants, selectFromAllVariants);
            }

            @Override
            public FileCollection getFiles() {
                // TODO maybe make detached configuration is flag is true
                return new ResolutionBackedFileCollection(
                    new SelectedArtifactsProvider(Specs.satisfyAll(), viewAttributes, componentFilter, allowNoMatchingVariants, selectFromAllVariants, new VisitedArtifactsSetProvider()),
                    lenient,
                    new DefaultResolutionHost(),
                    taskDependencyFactory
                );
            }
        }

        private class LenientResolutionResult implements ResolutionResult {
            private final Action<? super Throwable> errorHandler;
            private volatile ResolutionResult delegate;

            private LenientResolutionResult(Action<? super Throwable> errorHandler) {
                this.errorHandler = errorHandler;
            }

            private void resolve() {
                if (delegate == null) {
                    synchronized (this) {
                        if (delegate == null) {
                            ResolveState currentState = resolveToStateOrLater(ARTIFACTS_RESOLVED);
                            delegate = currentState.getCachedResolverResults().getResolutionResult();
                            Throwable failure = currentState.getCachedResolverResults().consumeNonFatalFailure();
                            if (failure != null) {
                                errorHandler.execute(failure);
                            }
                        }
                    }
                }
            }

            @Override
            public ResolvedComponentResult getRoot() {
                resolve();
                return delegate.getRoot();
            }

            @Override
            public Provider<ResolvedComponentResult> getRootComponent() {
                return new DefaultProvider<>(this::getRoot);
            }

            @Override
            public Set<? extends DependencyResult> getAllDependencies() {
                resolve();
                return delegate.getAllDependencies();
            }

            @Override
            public void allDependencies(Action<? super DependencyResult> action) {
                resolve();
                delegate.allDependencies(action);
            }

            @Override
            public void allDependencies(Closure closure) {
                resolve();
                delegate.allDependencies(closure);
            }

            @Override
            public Set<ResolvedComponentResult> getAllComponents() {
                resolve();
                return delegate.getAllComponents();
            }

            @Override
            public void allComponents(Action<? super ResolvedComponentResult> action) {
                resolve();
                delegate.allComponents(action);
            }

            @Override
            public void allComponents(Closure closure) {
                resolve();
                delegate.allComponents(closure);
            }

            @Override
            public AttributeContainer getRequestedAttributes() {
                return delegate.getRequestedAttributes();
            }

            @Override
            public int hashCode() {
                resolve();
                return delegate.hashCode();
            }

            @Override
            public boolean equals(Object obj) {
                if (obj instanceof LenientResolutionResult) {
                    resolve();
                    return delegate.equals(((LenientResolutionResult) obj).delegate);
                }
                return false;
            }

            @Override
            public String toString() {
                return "lenient resolution result for " + delegate;
            }
        }
    }

    public static class ArtifactViewConfiguration implements ArtifactView.ViewConfiguration {
        private final ImmutableAttributesFactory attributesFactory;
        private final AttributeContainerInternal configurationAttributes;
        private AttributeContainerInternal viewAttributes;
        private Spec<? super ComponentIdentifier> componentFilter;
        private boolean lenient;
        private boolean reselectVariant;
        private boolean attributesUsed;

        public ArtifactViewConfiguration(ImmutableAttributesFactory attributesFactory, AttributeContainerInternal configurationAttributes) {
            this.attributesFactory = attributesFactory;
            this.configurationAttributes = configurationAttributes;
        }

        @Override
        public AttributeContainer getAttributes() {
            if (viewAttributes == null) {
                if (reselectVariant) {
                    viewAttributes = attributesFactory.mutable();
                } else {
                    viewAttributes = attributesFactory.mutable(configurationAttributes);
                }
                attributesUsed = true;
            }
            return viewAttributes;
        }

        @Override
        public ArtifactViewConfiguration attributes(Action<? super AttributeContainer> action) {
            action.execute(getAttributes());
            return this;
        }

        @Override
        public ArtifactViewConfiguration componentFilter(Spec<? super ComponentIdentifier> componentFilter) {
            assertComponentFilterUnset();
            this.componentFilter = componentFilter;
            return this;
        }

        @Override
        public boolean isLenient() {
            return lenient;
        }

        @Override
        public void setLenient(boolean lenient) {
            this.lenient = lenient;
        }

        @Override
        public ArtifactViewConfiguration lenient(boolean lenient) {
            this.lenient = lenient;
            return this;
        }

        @Override
        public ArtifactViewConfiguration withVariantReselection() {
            this.reselectVariant = true;
            return this;
        }

        private void assertComponentFilterUnset() {
            if (componentFilter != null) {
                throw new IllegalStateException("The component filter can only be set once before the view was computed");
            }
        }

        private Spec<? super ComponentIdentifier> lockComponentFilter() {
            if (componentFilter == null) {
                componentFilter = Specs.satisfyAll();
            }
            return componentFilter;
        }

        private ImmutableAttributes lockViewAttributes() {
            if (viewAttributes == null) {
                viewAttributes = configurationAttributes.asImmutable();
            } else {
                viewAttributes = viewAttributes.asImmutable();
            }
            return viewAttributes.asImmutable();
        }
    }

    private static class ArtifactSetResult {
        private final Set<ResolvedArtifactResult> artifactResults;
        private final Set<Throwable> failures;

        ArtifactSetResult(Set<ResolvedArtifactResult> artifactResults, Set<Throwable> failures) {
            this.artifactResults = artifactResults;
            this.failures = failures;
        }
    }

    private static class ConfigurationArtifactCollection implements ArtifactCollectionInternal {
        private final ResolutionBackedFileCollection fileCollection;
        private final boolean lenient;
        private final CalculatedValueContainer<ArtifactSetResult, ?> result;

        ConfigurationArtifactCollection(ResolutionBackedFileCollection files, boolean lenient, ResolutionHost resolutionHost, CalculatedValueContainerFactory calculatedValueContainerFactory) {
            this.fileCollection = files;
            this.lenient = lenient;
            this.result = calculatedValueContainerFactory.create(resolutionHost.displayName("files"), (Supplier<ArtifactSetResult>) () -> {
                ResolvedArtifactCollectingVisitor visitor = new ResolvedArtifactCollectingVisitor();
                fileCollection.getSelectedArtifacts().visitArtifacts(visitor, lenient);

                Set<ResolvedArtifactResult> artifactResults = visitor.getArtifacts();
                Set<Throwable> failures = visitor.getFailures();

                if (!lenient) {
                    resolutionHost.rethrowFailure("artifacts", failures);
                }
                return new ArtifactSetResult(artifactResults, failures);
            });
        }

        @Override
        public FileCollection getArtifactFiles() {
            return fileCollection;
        }

        @Override
        public Set<ResolvedArtifactResult> getArtifacts() {
            ensureResolved();
            return result.get().artifactResults;
        }

        @Override
        public Provider<Set<ResolvedArtifactResult>> getResolvedArtifacts() {
            return new BuildableBackedSetProvider<>(getArtifactFiles(), new ArtifactCollectionResolvedArtifactsFactory(this));
        }

        @Override
        public Iterator<ResolvedArtifactResult> iterator() {
            ensureResolved();
            return result.get().artifactResults.iterator();
        }

        @Override
        public Collection<Throwable> getFailures() {
            ensureResolved();
            return result.get().failures;
        }

        @Override
        public void visitArtifacts(ArtifactVisitor visitor) {
            // TODO - if already resolved, use the results
            fileCollection.getSelectedArtifacts().visitArtifacts(visitor, lenient);
        }

        private void ensureResolved() {
            result.finalizeIfNotAlready();
        }
    }

    private static class ArtifactCollectionResolvedArtifactsFactory implements Factory<Set<ResolvedArtifactResult>> {

        private final ArtifactCollection artifactCollection;

        private ArtifactCollectionResolvedArtifactsFactory(ArtifactCollection artifactCollection) {
            this.artifactCollection = artifactCollection;
        }

        @Override
        public Set<ResolvedArtifactResult> create() {
            return artifactCollection.getArtifacts();
        }
    }

    private class AllArtifactsProvider implements PublishArtifactSetProvider {

        @Override
        public PublishArtifactSet getPublishArtifactSet() {
            return getAllArtifacts();
        }
    }

    private class DefaultResolutionHost implements ResolutionHost {
        @Override
        public String getDisplayName() {
            return DefaultConfiguration.this.getDisplayName();
        }

        @Override
        public DisplayName displayName(String type) {
            return Describables.of(DefaultConfiguration.this, type);
        }

        @Override
        public Optional<? extends RuntimeException> mapFailure(String type, Collection<Throwable> failures) {
            return DefaultConfiguration.this.mapFailure(type, failures);
        }
    }
}<|MERGE_RESOLUTION|>--- conflicted
+++ resolved
@@ -1618,14 +1618,6 @@
 
     private class DefaultResolutionResultProvider implements ResolutionResultProvider<ResolutionResult> {
 
-<<<<<<< HEAD
-        @Override
-        public ConfigurationIdentity getConfigurationIdentity() {
-            return DefaultConfiguration.this.getIdentity();
-        }
-
-=======
->>>>>>> 5c65558d
         @Override
         public ResolutionResult getTaskDependencyValue() {
             return getResultsForBuildDependencies().getResolutionResult();
@@ -1639,13 +1631,6 @@
 
     private class VisitedArtifactsSetProvider implements ResolutionResultProvider<VisitedArtifactSet> {
 
-<<<<<<< HEAD
-        @Override
-        public ConfigurationIdentity getConfigurationIdentity() {
-            return DefaultConfiguration.this.getIdentity();
-        }
-=======
->>>>>>> 5c65558d
         @Override
         public VisitedArtifactSet getTaskDependencyValue() {
             assertIsResolvable();
