/*
 * Copyright 2018 the original author or authors.
 *
 * Licensed under the Apache License, Version 2.0 (the "License");
 * you may not use this file except in compliance with the License.
 * You may obtain a copy of the License at
 *
 *      http://www.apache.org/licenses/LICENSE-2.0
 *
 * Unless required by applicable law or agreed to in writing, software
 * distributed under the License is distributed on an "AS IS" BASIS,
 * WITHOUT WARRANTIES OR CONDITIONS OF ANY KIND, either express or implied.
 * See the License for the specific language governing permissions and
 * limitations under the License.
 */

package org.gradle.integtests.resolve.transform

import org.gradle.api.artifacts.transform.PrimaryInput
import org.gradle.api.artifacts.transform.PrimaryInputDependencies
import org.gradle.api.artifacts.transform.TransformParameters
import org.gradle.api.file.FileCollection
import org.gradle.api.tasks.Destroys
import org.gradle.api.tasks.Input
import org.gradle.api.tasks.InputDirectory
import org.gradle.api.tasks.InputFile
import org.gradle.api.tasks.LocalState
import org.gradle.api.tasks.OutputDirectories
import org.gradle.api.tasks.OutputDirectory
import org.gradle.api.tasks.OutputFile
import org.gradle.api.tasks.OutputFiles
import org.gradle.api.tasks.options.OptionValues
import org.gradle.integtests.fixtures.AbstractDependencyResolutionTest
import spock.lang.Unroll

class ArtifactTransformValuesInjectionIntegrationTest extends AbstractDependencyResolutionTest implements ArtifactTransformTestFixture {

    def "transform can receive parameters, workspace and primary input via abstract getter"() {
        settingsFile << """
            include 'a', 'b', 'c'
        """
        setupBuildWithColorAttributes()
        buildFile << """
            allprojects {
                dependencies {
                    registerTransform(MakeGreen) {
                        from.attribute(color, 'blue')
                        to.attribute(color, 'green')
                        parameters {
                            extension = 'green'
                        }
                    }
                }
            }
            
            project(':a') {
                dependencies {
                    implementation project(':b')
                    implementation project(':c')
                }
            }
            
            @TransformAction(MakeGreenAction)
            interface MakeGreen {
                @Input
                String getExtension()
                void setExtension(String value)
            }
            
            abstract class MakeGreenAction implements ArtifactTransformAction {
                @TransformParameters
                abstract MakeGreen getParameters()
                @PrimaryInput
                abstract File getInput()
                
                void transform(ArtifactTransformOutputs outputs) {
                    println "processing \${input.name}"
                    def output = outputs.file(input.name + "." + parameters.extension)
                    output.text = "ok"
                }
            }
"""

        when:
        run(":a:resolve")

        then:
        outputContains("processing b.jar")
        outputContains("processing c.jar")
        outputContains("result = [b.jar.green, c.jar.green]")
    }

    def "transform parameters are validated for input output annotations"() {
        settingsFile << """
            include 'a', 'b', 'c'
        """
        setupBuildWithColorTransform()
        buildFile << """
            def makeGreenParameters(project, params) {
                params.extension = 'green'
            }
            
            project(':a') {
                dependencies {
                    implementation project(':b')
                    implementation project(':c')
                }
            }
            
            @TransformAction(MakeGreenAction)
            interface MakeGreen {
                String getExtension()
                void setExtension(String value)
                @OutputDirectory
                File getOutputDir()
                void setOutputDir(File outputDir)
                @Input
                String getMissingInput()
                void setMissingInput(String missing)
            }
            
            abstract class MakeGreenAction implements ArtifactTransformAction {
                @TransformParameters
                abstract MakeGreen getParameters()
                
                void transform(ArtifactTransformOutputs outputs) {
<<<<<<< HEAD
                    println "processing \${input.name}"
                    def output = outputs.file(input.name + "." + parameters.extension)
                    output.text = "ok"
=======
                    throw new RuntimeException()
>>>>>>> 6b7af61d
                }
            }
"""

        when:
        fails(":a:resolve")

        then:
        failure.assertHasDescription('A problem occurred evaluating root project')
        // TODO wolfs: We should report the user declared type
        failure.assertHasCause('Some problems were found with the configuration of MakeGreen$Inject.')
        failure.assertHasCause("Property 'extension' is not annotated with an input annotation.")
        failure.assertHasCause("Property 'outputDir' is annotated with unsupported annotation @OutputDirectory.")
        failure.assertHasCause("Property 'missingInput' does not have a value specified.")
    }

    @Unroll
    def "transform parameters type cannot use annotation @#annotation.simpleName"() {
        settingsFile << """
            include 'a', 'b', 'c'
        """
        setupBuildWithColorTransform()
        buildFile << """
            def makeGreenParameters(project, params) {
                params.extension = 'green'
            }
            
            project(':a') {
                dependencies {
                    implementation project(':b')
                    implementation project(':c')
                }
            }
            
            @TransformAction(MakeGreenAction)
            interface MakeGreen {
                @Input
                String getExtension()
                void setExtension(String value)
                @${annotation.simpleName}
                String getBad()
                void setBad(String value)
            }
            
            abstract class MakeGreenAction implements ArtifactTransformAction {
                @TransformParameters
                abstract MakeGreen getParameters()
                
                void transform(ArtifactTransformOutputs outputs) {
                    throw new RuntimeException()
                }
            }
"""

        when:
        fails(":a:resolve")

        then:
        failure.assertHasDescription('A problem occurred evaluating root project')
        failure.assertHasCause('A problem was found with the configuration of MakeGreen$Inject.')
        failure.assertHasCause("Property 'bad' is annotated with unsupported annotation @${annotation.simpleName}.")

        where:
        annotation << [OutputFile, OutputFiles, OutputDirectory, OutputDirectories, Destroys, LocalState, OptionValues]
    }

    @Unroll
    def "transform parameters type cannot use injection annotation @#annotation.simpleName"() {
        settingsFile << """
            include 'a', 'b', 'c'
        """
        setupBuildWithColorTransform()
        buildFile << """
            def makeGreenParameters(project, params) {
                params.extension = 'green'
            }
            
            project(':a') {
                dependencies {
                    implementation project(':b')
                    implementation project(':c')
                }
            }
            
            @TransformAction(MakeGreenAction)
            interface MakeGreen {
                String getExtension()
                void setExtension(String value)
                @${annotation.simpleName}
                String getBad()
                void setBad(String value)
            }
            
            abstract class MakeGreenAction implements ArtifactTransformAction {
                @TransformParameters
                abstract MakeGreen getParameters()
                
                void transform(ArtifactTransformOutputs outputs) {
                    throw new RuntimeException()
                }
            }
"""

        when:
        fails(":a:resolve")

        then:
        failure.assertHasDescription('A problem occurred evaluating root project')
        failure.assertHasCause('Could not create an instance of type MakeGreen.')
        failure.assertHasCause('Could not generate a decorated class for interface MakeGreen.')
        failure.assertHasCause("Cannot use @${annotation.simpleName} annotation on method MakeGreen.getBad().")

        where:
        annotation << [PrimaryInput, PrimaryInputDependencies, TransformParameters]
    }

    def "transform action is validated for input output annotations"() {
        settingsFile << """
            include 'a', 'b', 'c'
        """
        setupBuildWithColorTransform()
        buildFile << """
            def makeGreenParameters(project, params) {
                params.extension = 'green'
            }
            
            project(':a') {
                dependencies {
                    implementation project(':b')
                    implementation project(':c')
                }
            }
            
            @TransformAction(MakeGreenAction)
            interface MakeGreen {
                @Input
                String getExtension()
                void setExtension(String value)
            }
            
            abstract class MakeGreenAction implements ArtifactTransformAction {
                @TransformParameters
                abstract MakeGreen getParameters()
                
                @InputFile
                File inputFile 
                
                File notAnnotated 

                @InputFile @PrimaryInput @PrimaryInputDependencies
                File getConflictingAnnotations() { } 
                
                void transform(ArtifactTransformOutputs outputs) {
                    throw new RuntimeException()
                }
            }
"""

        when:
        fails(":a:resolve")

        then:
        failure.assertHasDescription('A problem occurred evaluating root project')
        failure.assertHasCause('Some problems were found with the configuration of MakeGreenAction.')
        failure.assertHasCause("Property 'conflictingAnnotations' is annotated with unsupported annotation @InputFile.")
        failure.assertHasCause("Property 'conflictingAnnotations' has conflicting property types declared: @PrimaryInput, @PrimaryInputDependencies.")
        failure.assertHasCause("Property 'inputFile' is annotated with unsupported annotation @InputFile.")
        failure.assertHasCause("Property 'notAnnotated' is not annotated with an input annotation.")
    }

    @Unroll
    def "transform action type cannot use annotation @#annotation.simpleName"() {
        settingsFile << """
            include 'a', 'b', 'c'
        """
        setupBuildWithColorTransform()
        buildFile << """
            def makeGreenParameters(project, params) {
                params.extension = 'green'
            }
            
            project(':a') {
                dependencies {
                    implementation project(':b')
                    implementation project(':c')
                }
            }
            
            @TransformAction(MakeGreenAction)
            interface MakeGreen {
                @Input
                String getExtension()
                void setExtension(String value)
            }
            
            abstract class MakeGreenAction implements ArtifactTransformAction {
                @${annotation.simpleName}
                String getBad() { }
                
                void transform(ArtifactTransformOutputs outputs) {
                    throw new RuntimeException()
                }
            }
"""

        when:
        fails(":a:resolve")

        then:
        failure.assertHasDescription('A problem occurred evaluating root project')
        failure.assertHasCause('A problem was found with the configuration of MakeGreenAction.')
        failure.assertHasCause("Property 'bad' is annotated with unsupported annotation @${annotation.simpleName}.")

        where:
        annotation << [Input, InputFile, InputDirectory, OutputFile, OutputFiles, OutputDirectory, OutputDirectories, Destroys, LocalState, OptionValues]
    }

    @Unroll
    def "transform can receive dependencies via abstract getter of type #targetType"() {
        settingsFile << """
            include 'a', 'b', 'c'
        """
        setupBuildWithColorTransformAction()
        buildFile << """

project(':a') {
    dependencies {
        implementation project(':b')
    }
}
project(':b') {
    dependencies {
        implementation project(':c')
    }
}

abstract class MakeGreen implements ArtifactTransformAction {
    @PrimaryInputDependencies
    abstract ${targetType} getDependencies()
    @PrimaryInput
    abstract File getInput()
    
    void transform(ArtifactTransformOutputs outputs) {
        println "received dependencies files \${dependencies*.name} for processing \${input.name}"
        def output = outputs.file(input.name + ".green")
        output.text = "ok"
    }
}

"""

        when:
        run(":a:resolve")

        then:
        outputContains("received dependencies files [] for processing c.jar")
        outputContains("received dependencies files [c.jar] for processing b.jar")
        outputContains("result = [b.jar.green, c.jar.green]")

        where:
        targetType << ["FileCollection", "Iterable<File>"]
    }

    @Unroll
    def "old style transform cannot use @#annotation.name"() {
        settingsFile << """
            include 'a', 'b', 'c'
        """
        setupBuildWithColorAttributes()
        buildFile << """
allprojects {
    dependencies {
        registerTransform {
            from.attribute(color, 'blue')
            to.attribute(color, 'green')
            artifactTransform(MakeGreen)
        }
    }
}

project(':a') {
    dependencies {
        implementation project(':b')
        implementation project(':c')
    }
}

abstract class MakeGreen extends ArtifactTransform {
    @${annotation.name}
    abstract File getInputFile()
    
    List<File> transform(File input) {
        println "processing \${input.name}"
        def output = new File(outputDirectory, input.name + ".green")
        output.text = "ok"
        return [output]
    }
}

"""

        when:
        fails(":a:resolve")

        then:
        failure.assertHasCause("Cannot use @${annotation.simpleName} annotation on method MakeGreen.getInputFile().")

        where:
        annotation << [PrimaryInput, PrimaryInputDependencies, TransformParameters]
    }

    def "transform cannot receive parameter object via constructor parameter"() {
        settingsFile << """
            include 'a', 'b', 'c'
        """
        setupBuildWithColorTransform()
        buildFile << """
            def makeGreenParameters(project, params) {
                params.extension = 'green'
            }
            
            project(':a') {
                dependencies {
                    implementation project(':b')
                    implementation project(':c')
                }
            }
            
            @TransformAction(MakeGreenAction)
            interface MakeGreen {
                @Input
                String getExtension()
                void setExtension(String value)
            }
            
            class MakeGreenAction implements ArtifactTransformAction {
                private MakeGreen conf
                
                @Inject
                MakeGreenAction(MakeGreen conf) {
                    this.conf = conf
                }
                
                void transform(ArtifactTransformOutputs outputs) {
                }
            }
"""

        when:
        fails(":a:resolve")

        then:
        // Documents existing behaviour. Should fail eagerly and with a better error message
        failure.assertHasDescription("Execution failed for task ':a:resolve'.")
        failure.assertHasCause("Execution failed for MakeGreenAction: ${file('b/build/b.jar')}.")
        failure.assertHasCause("Unable to determine constructor argument #1: missing parameter of interface MakeGreen, or no service of type interface MakeGreen")
    }

    @Unroll
    def "transform cannot use @PrimaryInput to receive dependencies"() {
        settingsFile << """
            include 'a', 'b', 'c'
        """
        setupBuildWithColorTransformAction()
        buildFile << """

project(':a') {
    dependencies {
        implementation project(':b')
    }
}

abstract class MakeGreen implements ArtifactTransformAction {
    @PrimaryInput
    abstract FileCollection getDependencies()
    
    void transform(ArtifactTransformOutputs outputs) {
        dependencies.files
        throw new RuntimeException("broken")
    }
}
"""

        when:
        fails(":a:resolve")

        then:
        // Documents existing behaviour. Should fail eagerly and with a better error message
        failure.assertHasDescription("Execution failed for task ':a:resolve'.")
        failure.assertHasCause("Execution failed for MakeGreen: ${file('b/build/b.jar')}.")
        failure.assertHasCause("No service of type interface ${FileCollection.name} available.")
    }

    def "transform cannot use @Inject to receive input file"() {
        settingsFile << """
            include 'a', 'b', 'c'
        """
        setupBuildWithColorTransformAction()
        buildFile << """

project(':a') {
    dependencies {
        implementation project(':b')
    }
}

abstract class MakeGreen implements ArtifactTransformAction {
    @Inject
    abstract File getWorkspace()
    
    void transform(ArtifactTransformOutputs outputs) {
        workspace
        throw new RuntimeException("broken")
    }
}
"""

        when:
        fails(":a:resolve")

        then:
        // Documents existing behaviour. Should fail eagerly and with a better error message
        failure.assertHasDescription("Execution failed for task ':a:resolve'.")
        failure.assertHasCause("Execution failed for MakeGreen: ${file('b/build/b.jar')}.")
        failure.assertHasCause("No service of type class ${File.name} available.")
    }

    @Unroll
    def "task implementation cannot use injection annotation @#annotation.simpleName"() {
        buildFile << """
            class MyTask extends DefaultTask {
                @${annotation.name}
                File getThing() { null }
            }

            tasks.create('broken', MyTask)
        """

        expect:
        fails('broken')
        failure.assertHasCause("Could not create task of type 'MyTask'.")
        failure.assertHasCause("Could not generate a decorated class for class MyTask.")
        failure.assertHasCause("Cannot use @${annotation.simpleName} annotation on method MyTask.getThing().")

        where:
        annotation << [PrimaryInput, PrimaryInputDependencies, TransformParameters]
    }
}<|MERGE_RESOLUTION|>--- conflicted
+++ resolved
@@ -124,13 +124,7 @@
                 abstract MakeGreen getParameters()
                 
                 void transform(ArtifactTransformOutputs outputs) {
-<<<<<<< HEAD
-                    println "processing \${input.name}"
-                    def output = outputs.file(input.name + "." + parameters.extension)
-                    output.text = "ok"
-=======
                     throw new RuntimeException()
->>>>>>> 6b7af61d
                 }
             }
 """
